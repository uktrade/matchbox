--- conflicted
+++ resolved
@@ -2,15 +2,7 @@
 
 Data matching and entity resolution are complex tasks that often require multiple processing steps. Matchbox provides a powerful Directed Acyclic Graph (DAG) framework that allows you to define and run sophisticated matching pipelines with clearly defined dependencies.
 
-<<<<<<< HEAD
-!!! tip "DAG steps and resolutions"
-    Once it is run, a step in a DAG corresponds to a resolution in the Matchbox database. Learn more by consulting the extended guide to [Matchbox concepts](../server/concepts.md). 
-
-
-This guide walks through creating complete matching pipelines using the Matchbox DAG API, covering everything from [defining data sources](#1-defining-data-sources) to [executing complex multi-step matching processes](#advanced-use-cases). In our examples we'll be referencing publicly available datasets about UK companies, specifically [Companies House data](https://find-and-update.company-information.service.gov.uk), and [UK trade data](https://www.uktradeinfo.com).
-=======
 This guide walks through creating complete matching pipelines using the Matchbox DAG API, covering everything from [defining data sources](#2-defining-data-sources) to [executing complex multi-step matching processes](#advanced-use-cases). In our examples we'll be referencing publicly available datasets about UK companies, specifically [Companies House data](https://find-and-update.company-information.service.gov.uk), and [UK trade data](https://www.uktradeinfo.com).
->>>>>>> ff5c13d6
 
 ## Understanding DAGs in Matchbox
 
