--- conflicted
+++ resolved
@@ -15,10 +15,7 @@
     "httpx>=0.28.0",
     "matplotlib>=3.9.2",
     "pandas>=2.2.3",
-<<<<<<< HEAD
-    "polars>=1.26.0,<1.32.0", # pinned due to this issue https://github.com/pola-rs/polars/issues/23965
-=======
->>>>>>> d1dc25e7
+    "plotext>=5.3.2",
     "polars-hash>=0.5.3",
     "polars>=1.32.3",
     "psycopg[binary, pool]>=3.2.6",
@@ -27,20 +24,14 @@
     "pydantic>=2.9.2",
     "rich>=13.9.4",
     "rustworkx>=0.15.1",
+    "scipy>=1.16.1",
     "splink>=4.0.5,<4.1.0",
     "sqlalchemy>=2.0.35",
     "sqlglot[rs]>=26.12.1",
-<<<<<<< HEAD
+    "tenacity>=9.1.2",
+    "textual-plotext>=1.0.1",
     "textual>=0.87.1",
     "typer>=0.15.0",
-    "redis>=6.4.0",
-    "celery[redis]>=5.3.1",
-    "plotext>=5.3.2",
-    "textual-plotext>=1.0.1",
-    "scipy>=1.16.1",
-=======
-    "tenacity>=9.1.2",
->>>>>>> d1dc25e7
 ]
 
 [project.optional-dependencies]
@@ -54,12 +45,6 @@
     "redis>=5.2.1",
     "tomli>=2.0.1",
 ]
-<<<<<<< HEAD
-=======
-eval = [
-    "streamlit>=1.45.0",
-]
->>>>>>> d1dc25e7
 
 [dependency-groups]
 dev = [
@@ -73,11 +58,7 @@
     "mkdocstrings[python]>=0.27.0",
     "moto[s3]>=5.0.26",
     "pre-commit>=3.8.0",
-<<<<<<< HEAD
-    "pytest>=8.3.3",
     "pytest-asyncio>=0.24.0",
-=======
->>>>>>> d1dc25e7
     "pytest-cov>=5.0.0",
     "pytest-env>=1.1.5",
     "pytest>=8.3.3",
