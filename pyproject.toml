[project]
name = "matchbox"
version = "0.2.0"
description = "A framework for orchestrating and comparing various company matching methodologies."
authors = [{ name = "DDaTDataScienceTeam" }]
license = {file = "LICENSE"}
readme = "README.md"
requires-python = ">=3.11"
dependencies = [
    "click>=8.1.7",
    "connectorx>=0.3.3",
    "duckdb>=1.1.1",
    "matplotlib>=3.9.2",
    "pandas>=2.2.3",
    "psycopg2>=2.9.10",
    "pyarrow>=17.0.0",
    "pydantic-settings>=2.5.2",
    "pydantic>=2.9.2",
    "python-dotenv>=1.0.1",
    "rustworkx>=0.15.1",
    "splink>=4.0.5,<4.1.0",
    "sqlalchemy>=2.0.35",
]

<<<<<<< HEAD
=======
[project.optional-dependencies]
server = [
    "fastapi[standard]>=0.115.0,<0.116.0",
    "pg-bulk-ingest>=0.0.54",
    "tomli>=2.0.1",
]

>>>>>>> d48bd76c
[dependency-groups]
dev = [
    "ipykernel>=6.29.5",
    "pre-commit>=3.8.0",
    "pytest>=8.3.3",
    "pytest-cov>=5.0.0",
    "pytest-env>=1.1.5",
    "ruff>=0.6.8",
    "docker>=7.1.0",
]
typing = [
    "polars>=1.11.0",
]

[tool.uv]
default-groups = ["dev", "typing"]
package = true

[tool.ruff]
exclude = [
    "*.ipynb"
]
line-length = 88
indent-width = 4
target-version = "py311"
src = ["."]

[tool.ruff.lint]
select = [
    "E",
    "F",
    "I",
    "B",
    # "D"
]
ignore = []
fixable = ["ALL"]
unfixable = []
dummy-variable-rgx = "^(_+|(_+[a-zA-Z0-9_]*[a-zA-Z0-9]+?))$"

[tool.ruff.lint.pydocstyle]
convention = "google"

[tool.ruff.lint.per-file-ignores]
"**/{test,docs}/*" = ["D"]

[tool.ruff.format]
quote-style = "double"
indent-style = "space"
skip-magic-trailing-comma = false
line-ending = "auto"

[tool.pytest.ini_options]
testpaths = ["test"]
pythonpath = ["."]
addopts = "-s -vv --cov=matchbox test/ --log-disable=pg_bulk_ingest"
log_cli = false
log_cli_level = "INFO"
log_cli_format = "%(asctime)s [%(levelname)8s] %(message)s (%(filename)s:%(lineno)s)"
log_cli_date_format = "%Y-%m-%d %H:%M:%S"

[tool.pytest_env]
MB__POSTGRES__SCHEMA = "test"
MB__BATCH_SIZE = "400"<|MERGE_RESOLUTION|>--- conflicted
+++ resolved
@@ -22,8 +22,6 @@
     "sqlalchemy>=2.0.35",
 ]
 
-<<<<<<< HEAD
-=======
 [project.optional-dependencies]
 server = [
     "fastapi[standard]>=0.115.0,<0.116.0",
@@ -31,7 +29,6 @@
     "tomli>=2.0.1",
 ]
 
->>>>>>> d48bd76c
 [dependency-groups]
 dev = [
     "ipykernel>=6.29.5",
