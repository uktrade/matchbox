[project]
name = "matchbox-db"
dynamic = ["version"]
description = "A framework for orchestrating and comparing data linking and deduplication methodologies."
authors = [{ name="Department for Business and Trade" }]
license = {file = "LICENSE"}
readme = "README.md"
requires-python = ">=3.11,<3.14"
dependencies = [
    "click>=8.1.7",
    "cryptography>=44.0.2",
    "duckdb>=1.1.1",
    "faker>=36.1.1",
    "frozendict>=2.4.6",
    "httpx>=0.28.0",
    "matplotlib>=3.9.2",
    "pandas>=2.2.3",
    "polars>=1.26.0,<1.32.0",  # pinned due to this issue https://github.com/pola-rs/polars/issues/23965
    "polars-hash>=0.5.3",
    "psycopg[binary, pool]>=3.2.6",
    "pyarrow>=17.0.0",
    "pydantic-settings>=2.5.2",
    "pydantic>=2.9.2",
    "rich>=13.9.4",
    "rustworkx>=0.15.1",
    "splink>=4.0.5,<4.1.0",
    "sqlalchemy>=2.0.35",
    "sqlglot[rs]>=26.12.1",
<<<<<<< HEAD
    "textual>=0.87.1",
    "typer>=0.15.0",
=======
    "redis>=6.4.0",
    "celery[redis]>=5.3.1",
>>>>>>> f80bc26a
]

[project.optional-dependencies]
server = [
    "adbc-driver-postgresql>=1.5.0",
    "alembic>=1.15.2",
    "boto3>=1.35.99",
    "fastapi[standard-no-fastapi-cloud-cli]>=0.116.0",
    "python-multipart>=0.0.18",
    "tomli>=2.0.1",
]

[dependency-groups]
dev = [
    "docker>=7.1.0",
    "griffe-inherited-docstrings>=1.1.1",
    "ipykernel>=6.29.5",
    "ipywidgets>=8.1.5",
    "mkdocs>=1.6.1",
    "mkdocs-autorefs>=1.3.0",
    "mkdocs-material>=9.5.50",
    "mkdocstrings[python]>=0.27.0",
    "moto[s3]>=5.0.26",
    "pre-commit>=3.8.0",
    "pytest>=8.3.3",
    "pytest-asyncio>=0.24.0",
    "pytest-cov>=5.0.0",
    "pytest-env>=1.1.5",
    "respx>=0.22.0",
    "ruff>=0.9.0",
    "setuptools-scm>=8.3.1",
    "snakeviz>=2.2.2",
    "tomli-w>=1.1.0",
]
typing = [
    "boto3-stubs[s3]>=1.35.99",
    "pyarrow-stubs>=17.16",
]

[project.scripts]
matchbox = "matchbox.client.cli.main:app"

[project.urls]
"Documentation" = "https://uktrade.github.io/matchbox/"
"Repository" = "https://github.com/uktrade/matchbox.git"

[build-system]
requires = ["setuptools>=64", "setuptools-scm>=8"]
build-backend = "setuptools.build_meta"

# Presence enables setuptools-scm
[tool.setuptools_scm]


[tool.uv]
default-groups = ["dev", "typing"]
package = true
upgrade-package = ["ruff"]
constraint-dependencies = [
    "urllib3>=2.5.0"
]

[tool.ruff]
exclude = [
    "*.ipynb"
]
line-length = 88
indent-width = 4
target-version = "py311"
src = ["src"]

[tool.ruff.lint]
select = [
    "E",
    "F",
    "I",
    "B",
    "D"
]
ignore = []
fixable = ["ALL"]
unfixable = []
dummy-variable-rgx = "^(_+|(_+[a-zA-Z0-9_]*[a-zA-Z0-9]+?))$"

[tool.ruff.lint.pydocstyle]
convention = "google"

[tool.ruff.lint.per-file-ignores]
"**/{test,docs}/*" = ["D"]

[tool.ruff.format]
quote-style = "double"
indent-style = "space"
skip-magic-trailing-comma = false
line-ending = "auto"
docstring-code-format = true

[tool.pytest.ini_options]
testpaths = ["test"]
pythonpath = ["."]
addopts = "--cov=matchbox test/"
norecursedirs = "src"
log_cli = false  # Set to true to enable logs and individual tests
log_cli_level = "DEBUG"  # Set to "INFO" to see less detailed logging
log_cli_format = "%(asctime)s [%(levelname)s] %(message)s (%(filename)s:%(lineno)s)"
log_cli_date_format = "%X"
filterwarnings = [
    "ignore:.*TestkitDAG.*:pytest.PytestCollectionWarning",
    "ignore:.*__fields__.*:pydantic.PydanticDeprecatedSince20:unittest.mock",
    "ignore:.*__fields_set__.*:pydantic.PydanticDeprecatedSince20:unittest.mock",
    "ignore:.*model_fields.*:pydantic.PydanticDeprecatedSince211:unittest.mock",
    "ignore:.*model_computed_fields.*:pydantic.PydanticDeprecatedSince211:unittest.mock",
]
markers = [
    "docker: marks tests that require resources in Docker to be available",
]<|MERGE_RESOLUTION|>--- conflicted
+++ resolved
@@ -26,13 +26,10 @@
     "splink>=4.0.5,<4.1.0",
     "sqlalchemy>=2.0.35",
     "sqlglot[rs]>=26.12.1",
-<<<<<<< HEAD
     "textual>=0.87.1",
     "typer>=0.15.0",
-=======
     "redis>=6.4.0",
     "celery[redis]>=5.3.1",
->>>>>>> f80bc26a
 ]
 
 [project.optional-dependencies]
