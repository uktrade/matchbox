--- conflicted
+++ resolved
@@ -98,7 +98,6 @@
 
         return sources["source"].tolist()
 
-<<<<<<< HEAD
     def get_models(self) -> list:
         """
         Returns a list of the models currently present in the probabilities table.
@@ -111,16 +110,12 @@
         return models["model"].tolist()
 
     def add_probabilities(self, probabilities, model: str, overwrite: bool = False):
-=======
-    def add_probabilities(self, probabilities):
->>>>>>> d621954d
         """
         Takes an output from Linker.predict() and adds it to the probabilities
         table.
 
         Arguments:
             probabilities: A data frame produced by Linker.predict(). Should
-<<<<<<< HEAD
             contain columns cluster, id, source and probability.
             model: A unique string that represents this model
             overwrite: Whether to overwrite existing probabilities inserted by
@@ -131,27 +126,13 @@
                 * If probabilities doesn't contain columns cluster, model, id
                 source and probability
                 * If probabilities doesn't contain values between 0 and 1
-                * If the model has already
-=======
-            contain columns cluster, table, id, source and probability.
-
-        Raises:
-            ValueError:
-                * If probabilities doesn't contain columns cluster, table, id
-                source and probability
-                * If probabilities doesn't contain values between 0 and 1
->>>>>>> d621954d
 
         Returns:
             The dataframe of probabilities that were added to the table.
         """
 
         in_cols = set(probabilities.columns.tolist())
-<<<<<<< HEAD
         check_cols = {"cluster", "id", "probability", "source"}
-=======
-        check_cols = {"cluster", "table", "id", "probability", "source"}
->>>>>>> d621954d
         if len(in_cols - check_cols) != 0:
             raise ValueError(
                 """
@@ -191,7 +172,6 @@
             df=probabilities, schema=self.schema, table=self.table, if_exists="append"
         )
 
-<<<<<<< HEAD
         return probabilities
 
 
@@ -228,7 +208,4 @@
         format=du.LOG_FMT,
     )
 
-    create_probabilities_table()
-=======
-        return probabilities
->>>>>>> d621954d
+    create_probabilities_table()