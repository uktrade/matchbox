--- conflicted
+++ resolved
@@ -8,7 +8,6 @@
 import httpx
 from pyarrow import Table
 from pyarrow.parquet import read_table
-from pydantic import SecretStr
 
 from matchbox.client._settings import ClientSettings, settings
 from matchbox.common.arrow import SCHEMA_MB_IDS, table_to_buffer
@@ -94,25 +93,19 @@
 
 def create_client(settings: ClientSettings) -> httpx.Client:
     """Create an HTTPX client with proper configuration."""
-    headers = {"X-Matchbox-Client-Version": version("matchbox_db")}
     return httpx.Client(
         base_url=settings.api_root,
         timeout=settings.timeout,
         event_hooks={"response": [handle_http_code]},
-<<<<<<< HEAD
-        headers=create_headers(),
-=======
-        headers=headers,
->>>>>>> 901910e8
-    )
-
-
-def create_headers() -> dict[str, SecretStr]:
-    """Creates headers for write endpoint api-key authorisation."""
-    headers = {}
-    api_key = ClientSettings().api_key
-    if api_key is not None:
-        headers["X-API-Key"] = api_key
+        headers=create_headers(settings),
+    )
+
+
+def create_headers(settings: ClientSettings) -> dict[str, str]:
+    """Creates client headers."""
+    headers = {"X-Matchbox-Client-Version": version("matchbox_db")}
+    if settings.api_key is not None:
+        headers["X-API-Key"] = settings.api_key
     return headers
 
 
