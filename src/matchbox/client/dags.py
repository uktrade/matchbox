"""Objects to define a DAG which indexes, deduplicates and links data."""

import json
from enum import StrEnum
from typing import Any, Self, TypeAlias

import polars as pl

from matchbox.client import _handler
from matchbox.client._settings import settings
from matchbox.client.locations import Location
from matchbox.client.models import Model
from matchbox.client.queries import Query
from matchbox.client.results import ResolvedMatches
from matchbox.client.sources import Source
from matchbox.common.dtos import (
    Collection,
    CollectionName,
    ModelResolutionName,
    Resolution,
    ResolutionName,
    ResolutionPath,
    ResolutionType,
    Run,
    RunID,
    SourceResolutionName,
)
from matchbox.common.exceptions import (
    MatchboxCollectionNotFoundError,
    MatchboxResolutionNotFoundError,
)
from matchbox.common.logging import log_mem_usage, logger, profile_time
from matchbox.common.transform import threshold_float_to_int, threshold_int_to_float


class DAGNodeExecutionStatus(StrEnum):
    """Enumeration of node execution statuses."""

    SKIPPED = "skipped"
    DONE = "done"
    DOING = "doing"


DAGExecutionStatus: TypeAlias = dict[str, DAGNodeExecutionStatus]


class DAG:
    """Self-sufficient pipeline of indexing, deduping and linking steps."""

    def __init__(self, name: str) -> None:
        """Initialises empty DAG."""
        self.name: CollectionName = CollectionName(name)
        self._run: RunID | None = None
        self.nodes: dict[ResolutionName, Source | Model] = {}
        self.graph: dict[ResolutionName, list[ResolutionName]] = {}

    def _check_dag(self, dag: Self) -> None:
        """Check that the given DAG is the same as this one."""
        if self != dag:
            raise ValueError("Cannot mix DAGs")

    def _add_step(self, step: Source | Model) -> None:
        """Validate and add sources and models to DAG."""
        self._check_dag(step.dag)

        # We allow overwriting nodes, because:
        # - One might want to iterate on a local DAG without starting over
        # - One might need to load a pending run in a script which defines the same
        #   DAG, to re-run a specific node.
        #
        # We only mandate that a model's direct inputs not be changed. This ensures
        # that `self.graph` is not altered. It does not guarantee that the new node
        # works well with the rest of the DAG, which must be verified by the user.
        # For example, you could remove source fields that are needed downstream, or
        # you could query sources that are not available to a point of truth.
        # These issues are not checked when adding a node for the first time either.
        if step.name in self.nodes:
            if step.config.parents != self.nodes[step.name].config.parents:
                raise ValueError(
                    "Cannot re-assign name to model with different inputs."
                )
            logger.info(
                f"Overwriting node '{step.name}' and resetting its descendants."
            )

        if isinstance(step, Model):
            self._check_dag(step.left_query.dag)
            if step.right_query:
                self._check_dag(step.right_query.dag)

            for resolution in step.config.dependencies:
                if resolution not in self.nodes:
                    raise ValueError(f"Step {resolution} not added to DAG")
            self.graph[step.name] = [parent for parent in step.config.parents]
        else:
            self.graph[step.name] = []

        self.nodes[step.name] = step

    @classmethod
    def list_all(cls) -> list[CollectionName]:
        """List available DAG names on the server."""
        return _handler.list_collections()

    @property
    def run(self) -> RunID:
        """Return run ID if available, else error."""
        if self._run:
            return self._run

        raise RuntimeError(
            "The DAG has not been connected to the server."
            "Start a new run or load a default one."
        )

    @run.setter
    def run(self, run_id: RunID) -> None:
        """Set run ID manually."""
        self._run = run_id

    @property
    def final_steps(self) -> list[Source | Model]:
        """Returns all apex nodes in the DAG.

        Returns:
            List of all apex nodes (nodes with no incoming edges).
            Returns empty list if DAG is empty.
        """
        if not self.nodes:
            return []

        # Find all nodes that appear as dependencies
        all_dependencies = set()
        for deps in self.graph.values():
            all_dependencies.update(deps)

        # Apex nodes are those that don't appear as anyone's dependency
        apex_node_names = [node for node in self.graph if node not in all_dependencies]
        return [self.nodes[name] for name in apex_node_names]

    @property
    def final_step(self) -> Source | Model:
        """Returns the root node in the DAG.

        Returns:
            The root node in the DAG

        Raises:
            ValueError: If the DAG does not have exactly one final step
        """
        steps = self.final_steps

        if len(steps) == 0:
            raise ValueError("No root node found, DAG might contain cycles")
        elif len(steps) > 1:
            raise ValueError("Some models or sources are unreachable")
        else:
            return steps[0]

    def source(self, *args: Any, **kwargs: Any) -> Source:
        """Create Source and add it to the DAG."""
        source = Source(*args, **kwargs, dag=self)
        self._add_step(source)

        return source

    def model(self, *args: Any, **kwargs: Any) -> Model:
        """Create Model and add it to the DAG."""
        model = Model(*args, **kwargs, dag=self)
        self._add_step(model)

        return model

    def add_resolution(
        self,
        name: ResolutionName,
        resolution: Resolution,
    ) -> None:
        """Convert a resolution from the server to a Source or Model and add to DAG."""
        if resolution.resolution_type == ResolutionType.SOURCE:
            self.source(
                location=Location.from_config(resolution.config.location_config),
                name=SourceResolutionName(name),
                extract_transform=resolution.config.extract_transform,
                key_field=resolution.config.key_field,
                index_fields=resolution.config.index_fields,
                description=resolution.description,
                infer_types=False,
                validate_etl=False,
            )
        elif resolution.resolution_type == ResolutionType.MODEL:
            self.model(
                name=ModelResolutionName(name),
                description=resolution.description,
                model_class=resolution.config.model_class,
                model_settings=json.loads(resolution.config.model_settings),
                left_query=Query.from_config(resolution.config.left_query, dag=self),
                right_query=Query.from_config(resolution.config.right_query, dag=self)
                if resolution.config.right_query
                else None,
                truth=threshold_int_to_float(resolution.truth),
            )
        else:
            raise ValueError(f"Unknown resolution type {resolution.resolution_type}")

    def get_source(self, name: ResolutionName) -> Source:
        """Get a source by name from the DAG.

        Args:
            name: The name of the source to retrieve.

        Returns:
            The Source object.

        Raises:
            ValueError: If the name doesn't exist in the DAG or isn't a Source.
        """
        if name not in self.nodes:
            raise ValueError(f"Source '{name}' not found in DAG")

        node = self.nodes[name]
        if not isinstance(node, Source):
            raise ValueError(
                f"Node '{name}' is not a Source, it's a {type(node).__name__}"
            )

        return node

    def get_model(self, name: ResolutionName) -> Model:
        """Get a model by name from the DAG.

        Args:
            name: The name of the model to retrieve.

        Returns:
            The Model object.

        Raises:
            ValueError: If the name doesn't exist in the DAG or isn't a Model.
        """
        if name not in self.nodes:
            raise ValueError(f"Model '{name}' not found in DAG")

        node = self.nodes[name]
        if not isinstance(node, Model):
            raise ValueError(
                f"Node '{name}' is not a Model, it's a {type(node).__name__}"
            )

        return node

    def query(self, *args: Any, **kwargs: Any) -> Query:
        """Create Query object."""
        return Query(*args, **kwargs, dag=self)

    def draw(self, status: DAGExecutionStatus | None = None) -> str:
        """Create a string representation of the DAG as a tree structure.

        If `status` is provided, it will show the status of each node.
        The status indicators are:

        * ✅ Done
        * 🔄 Working
        * ⏸️ Awaiting
        * ⏭️ Skipped

        Args:
            status: Object describing the status of each node.

        Returns:
            String representation of the DAG with status indicators.
        """
        # Handle empty DAG
        if not self.nodes:
            return "Empty DAG"

        apex_nodes = self.final_steps
        if not apex_nodes:
            return "No apex nodes found (possible cycle in DAG)"

        def _get_node_indicator(name: str) -> str:
            """Determine the status indicator for a node."""
            if name not in status:
                return "⏸️"
            elif status[name] == DAGNodeExecutionStatus.SKIPPED:
                return "⏭️"
            elif status[name] == DAGNodeExecutionStatus.DOING:
                return "🔄"
            elif status[name] == DAGNodeExecutionStatus.DONE:
                return "✅"

        # Header with collection and run info
        head_collection: str = f"Collection: {self.name}"
        head_run: str = f"└── Run: {self._run or '⛓️‍💥 Disconnected'}"

        result: list[str] = [head_collection, head_run, ""]
        visited = set()

        def format_children(node: str, prefix: str = "") -> None:
            """Recursively format the children of a node."""
            children = []
            # Get all outgoing edges from this node
            for target in self.graph.get(node, []):
                if target not in visited:
                    children.append(target)
                    visited.add(target)

            # Format each child
            for i, child in enumerate(children):
                is_last = i == len(children) - 1

                # Add status indicator if status is provided
                if status is not None:
                    indicator = _get_node_indicator(child)
                    child_display = f"{indicator} {child}"
                else:
                    child_display = child

                if is_last:
                    result.append(f"{prefix}└── {child_display}")
                    format_children(child, prefix + "    ")
                else:
                    result.append(f"{prefix}├── {child_display}")
                    format_children(child, prefix + "│   ")

        # Draw each apex node
        for i, apex_node in enumerate(apex_nodes):
            root_name = apex_node.name

            if i > 0:
                result.append("")  # Blank line between disconnected components

            visited.add(root_name)

            if status is not None:
                indicator = _get_node_indicator(root_name)
                result.append(f"{indicator} {root_name}")
            else:
                result.append(root_name)

            format_children(root_name)

        return "\n".join(result)

    def __str__(self) -> str:
        """Return string representation of the DAG."""
        return self.draw()

    def new_run(self) -> Self:
        """Start a new run."""
        try:
            collection = _handler.get_collection(self.name)
        except MatchboxCollectionNotFoundError:
            _handler.create_collection(self.name)
            collection = _handler.get_collection(self.name)

        # Delete non-default runs
        for run in collection.runs:
            if run != collection.default_run:
                _handler.delete_run(collection=self.name, run_id=run, certain=True)

        # Start a new run
        self.run = _handler.create_run(collection=self.name).run_id

        return self

    def set_client(self, client: Any) -> Self:  # noqa: ANN401
        """Assign a client to all sources at once."""
        for node in self.nodes.values():
            if isinstance(node, Source):
                node.location.set_client(client)

        return self

    def _load_run(self, run_id: RunID) -> Self:
        """Attach the specified run ID to the current DAG.

        Topologically sorts using Kahn's algorithm.

        Args:
            run_id: The ID of the run to attach
        """
        run: Run = _handler.get_run(collection=self.name, run_id=run_id)
        self.run: RunID = run_id

        resolutions: dict[ResolutionName, Resolution] = run.resolutions

        # Build dependency graph and track added
        added: set[ResolutionName] = set()
        deps_graph: dict[ResolutionName, set[ResolutionName]] = {
            name: {dep for dep in res.config.dependencies}
            for name, res in resolutions.items()
        }

        # Kahn's algorithm: iteratively add resolutions whose dependencies are satisfied
        while len(added) < len(resolutions):
            # Find resolutions that can be added (all dependencies satisfied)
            ready = [
                name
                for name in resolutions
                if name not in added and deps_graph[name].issubset(added)
            ]

            if not ready:
                # No progress possible - circular dependency or missing dependency
                missing = set(resolutions.keys()) - added
                raise RuntimeError(
                    f"Cannot resolve dependencies. Remaining resolutions: {missing}. "
                    "This may indicate circular dependencies or references to "
                    "non-existent resolutions."
                )

            # Add all ready resolutions (order within this batch doesn't matter)
            for name in ready:
                self.add_resolution(name=name, resolution=resolutions[name])
                added.add(name)

        return self

    def load_default(self) -> Self:
        """Attach to default run in this collection, loading all DAG nodes."""
        collection: Collection = _handler.get_collection(self.name)

        if not collection.default_run:
            raise RuntimeError("No default run set.")

        return self._load_run(collection.default_run)

    def load_pending(self) -> Self:
        """Attach to the pending run in this collection, loading all DAG nodes.

        Pending is defined as the last non-default run.
        """
        collection: Collection = _handler.get_collection(self.name)

        pending_runs: list[RunID] = [
            run_id for run_id in collection.runs if run_id != collection.default_run
        ]

        if not pending_runs:
            raise RuntimeError("No pending runs available.")

        return self._load_run(pending_runs[0])

    def run_and_sync(
        self,
        start: str | None = None,
        finish: str | None = None,
        low_memory: bool = False,
<<<<<<< HEAD
        batch_size: int | None = None,
=======
        profile: bool = False,
>>>>>>> f9e5e6a8
    ) -> None:
        """Run entire DAG and send results to server.

        Args:
<<<<<<< HEAD
            start: Name of first node to run
            finish: Name of last node to run
            low_memory: Whether to delete data for each node after it is run
            batch_size: If set, process data in batches internally. Indicates the
                size of each batch. Overrides environment variable if set.
=======
            start: name of first node to run
            finish: name of last node to run
            low_memory: whether to delete data for each node after it is run
            profile: whether to log to INFO level the memory usage
>>>>>>> f9e5e6a8
        """
        if batch_size is None:
            batch_size = settings.batch_size

        # Determine order of execution steps
        root_nodes = self.final_steps

        def depth_first(node: str, sequence: list) -> None:
            sequence.append(node)
            for neighbour in self.graph[node]:
                if neighbour not in sequence:
                    depth_first(neighbour, sequence)

        inverse_sequence = []
        for root_node in root_nodes:
            depth_first(root_node.name, inverse_sequence)
        sequence = list(reversed(inverse_sequence))

        # Identify skipped nodes
        skipped_nodes = []
        if start:
            try:
                start_index = sequence.index(start)
                skipped_nodes = sequence[:start_index]
            except ValueError as e:
                raise ValueError(f"Step {start} not in DAG") from e
        else:
            start_index = 0

        # Determine end index
        if finish:
            try:
                end_index = sequence.index(finish) + 1
                skipped_nodes.extend(sequence[end_index:])
            except ValueError as e:
                raise ValueError(f"Step {finish} not in DAG") from e
        else:
            end_index = len(sequence)

        sequence = sequence[start_index:end_index]

        status = {
            step_name: DAGNodeExecutionStatus.SKIPPED for step_name in skipped_nodes
        }

        for step_name in sequence:
            node = self.nodes[step_name]
            status[step_name] = DAGNodeExecutionStatus.DOING
            logger.info("\n" + self.draw(status=status))
            try:
                node.run(batch_size=batch_size)
                node.sync()
                if profile:
                    log_mem_usage()
            except Exception as e:
                logger.error(f"❌ {node.name} failed: {e}")
                raise e
            status[step_name] = DAGNodeExecutionStatus.DONE

            if low_memory:
                node.clear_data()
                logger.info("Cleared node data")
                if profile:
                    log_mem_usage()
        logger.info("\n" + self.draw(status=status))

    def set_default(self) -> None:
        """Set the current run as the default for the collection.

        Makes it immutable, then moves the default pointer to it.
        """
        # Trigger error if there isn't a single root
        _ = self.final_step

        # tries to get apex, error if it doesn't exist
        _handler.set_run_mutable(collection=self.name, run_id=self.run, mutable=False)
        _handler.set_run_default(collection=self.name, run_id=self.run, default=True)

    def lookup_key(
        self,
        from_source: str,
        to_sources: list[str],
        key: str,
        threshold: float | None = None,
    ) -> dict[str, list[str]]:
        """Matches IDs against the selected backend.

        Args:
            from_source: Name of source the provided key belongs to
            to_sources: Names of sources to find keys in
            key: The value to match from the source. Usually a primary key
            threshold (optional): The threshold to use for creating clusters.
                If None, uses the resolutions' default threshold
                If a float, uses that threshold for the specified resolution, and the
                resolution's cached thresholds for its ancestors

        Returns:
            Dictionary mapping source names to list of keys within that source.

        Examples:
            ```python
            dag.lookup_key(
                from_source="companies_house",
                to_sources=[
                    "datahub_companies",
                    "hmrc_exporters",
                ]
                key="8534735",
            )
            ```
        """
        if threshold:
            if not isinstance(threshold, float):
                raise ValueError("If passed, threshold must be a float")
            threshold = threshold_float_to_int(threshold)
        matches = _handler.match(
            targets=[
                ResolutionPath(name=target, collection=self.name, run=self.run)
                for target in to_sources
            ],
            source=ResolutionPath(name=from_source, collection=self.name, run=self.run),
            key=key,
            resolution=self.final_step.resolution_path,
            threshold=threshold,
        )

        to_sources_results = {m.target.name: list(m.target_id) for m in matches}
        # If no matches, _handler will raise
        return {from_source: list(matches[0].source_id), **to_sources_results}

    @profile_time(kwarg="node")
    def resolve(
        self,
        node: ResolutionName | None = None,
        source_filter: list[str] | None = None,
        location_names: list[str] | None = None,
        threshold: float | None = None,
    ) -> ResolvedMatches:
        """Returns ResolvedMatches, optionally filtering.

        Args:
            node: Name of source or model to resolve within DAG.
                If not provided, will look for an apex.
            source_filter: An optional list of source resolution names to filter by.
            location_names: An optional list of location names to filter by.
            threshold (optional): The threshold to use for creating clusters.
                If None, uses the resolutions' default threshold
                If a float, uses that threshold for the specified resolution, and the
                resolution's cached thresholds for its ancestors
        """
        if threshold:
            if not isinstance(threshold, float):
                raise ValueError("If passed, threshold must be a float")
            threshold = threshold_float_to_int(threshold)
        point_of_truth = self.nodes[node] if node else self.final_step

        available_sources = {
            node_name: self.get_source(node_name)
            for node_name in point_of_truth.sources
        }

        filtered_source_names = list(available_sources.keys())

        if source_filter:
            filtered_source_names = [
                s for s in filtered_source_names if s in source_filter
            ]

        if location_names:
            filtered_source_names = [
                s
                for s in filtered_source_names
                if available_sources[s].config.location_config.name in location_names
            ]

        if not filtered_source_names:
            raise MatchboxResolutionNotFoundError("No compatible source was found")

        resolved_sources: list[Source] = []
        query_results: list[pl.DataFrame] = []
        for source_name in filtered_source_names:
            resolved_sources.append(available_sources[source_name])
            query_results.append(
                pl.from_arrow(
                    _handler.query(
                        source=available_sources[source_name].resolution_path,
                        resolution=point_of_truth.resolution_path,
                        return_leaf_id=True,
                        threshold=threshold,
                    )
                )
            )

        return ResolvedMatches(sources=resolved_sources, query_results=query_results)<|MERGE_RESOLUTION|>--- conflicted
+++ resolved
@@ -447,27 +447,18 @@
         start: str | None = None,
         finish: str | None = None,
         low_memory: bool = False,
-<<<<<<< HEAD
         batch_size: int | None = None,
-=======
         profile: bool = False,
->>>>>>> f9e5e6a8
     ) -> None:
         """Run entire DAG and send results to server.
 
         Args:
-<<<<<<< HEAD
             start: Name of first node to run
             finish: Name of last node to run
             low_memory: Whether to delete data for each node after it is run
             batch_size: If set, process data in batches internally. Indicates the
                 size of each batch. Overrides environment variable if set.
-=======
-            start: name of first node to run
-            finish: name of last node to run
-            low_memory: whether to delete data for each node after it is run
             profile: whether to log to INFO level the memory usage
->>>>>>> f9e5e6a8
         """
         if batch_size is None:
             batch_size = settings.batch_size
