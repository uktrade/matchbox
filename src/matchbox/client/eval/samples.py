"""Client-side helpers for retrieving and preparing evaluation samples."""

from typing import cast

import polars as pl
from pydantic import BaseModel
from sqlalchemy.exc import OperationalError

from matchbox.client import _handler
from matchbox.client.dags import DAG
from matchbox.client.results import ModelResults
from matchbox.common.dtos import ModelResolutionName, ModelResolutionPath, SourceConfig
from matchbox.common.eval import Judgement, ModelComparison, precision_recall
from matchbox.common.exceptions import MatchboxSourceTableError


class EvaluationFieldMetadata(BaseModel):
    """Metadata for a field in evaluation."""

    display_name: str
    source_columns: list[str]


class EvaluationItem(BaseModel):
    """A cluster ready for evaluation.

    The records dataframe contains the leaf IDs and the qualified index fields
    associated with it. For example:

    | leaf_id | src_a_first | src_a_last | src_b_first | src_b_last |
    |---------|-------------|------------|-------------|------------|
    | 1       | Thomas      | Bayes      |             |            |
    | 2       | Tommy       | B          |             |            |
    | 12      |             |            | Tom         | Bayes      |

    The fields attribute allows any evaluation system to map between a display
    version of the source columns, and the actual columns contained in the
    records dataframe. For example:

    ```text
    {
        "display_name": "first",
        "source_columns": "src_a_first", "src_b_first"
    }
    ```
    """

    model_config = {"arbitrary_types_allowed": True}

    cluster_id: int
    records: pl.DataFrame
    fields: list[EvaluationFieldMetadata]

    def get_unique_record_groups(self) -> list[list[int]]:
        """Group identical records by leaf ID.

        Returns:
            List of groups, where each group is a list of leaf IDs
            that have identical values across all data fields.
            Example: [[1, 3], [2], [4, 5, 6]] means records 1 & 3 are identical.
        """
        # Get all data column names (not "leaf")
        # Flatten the source_columns lists from all fields
        data_cols = [col for field in self.fields for col in field.source_columns]

        # Group by all data columns to find duplicates
        grouped = self.records.group_by(data_cols, maintain_order=True).agg(
            pl.col("leaf")
        )

        # Extract list of leaf ID lists
        return [group for group in grouped["leaf"]]


def create_judgement(
    item: EvaluationItem, assignments: dict[int, str], user_name: str
) -> Judgement:
    """Convert item assignments to Judgement - no default group assignment.

    Args:
        item: Evaluation item
        assignments: Column assignments (group_idx -> group_letter)
        user_name: User name for the judgement

    Returns:
        Judgement with endorsed groups based on assignments
    """
    groups: dict[str, list[int]] = {}
    unique_record_groups = item.get_unique_record_groups()

    for col_idx, group in assignments.items():
        leaf_ids = unique_record_groups[col_idx]
        groups.setdefault(group, []).extend(leaf_ids)

    endorsed = [sorted(set(leaf_ids)) for leaf_ids in groups.values()]
    return Judgement(user_name=user_name, shown=item.cluster_id, endorsed=endorsed)


def create_evaluation_item(
    df: pl.DataFrame, source_configs: list[tuple[str, SourceConfig]], cluster_id: int
) -> EvaluationItem:
    """Create EvaluationItem with structured metadata."""
    # Get all data columns (exclude metadata columns)
    data_cols = [c for c in df.columns if c not in ["root", "leaf", "key"]]

    # Build mapping of field_name -> list of qualified column names
    field_to_columns: dict[str, list[str]] = {}

    for source_id, config in source_configs:
        for field in config.index_fields:
            # Build qualified column name for this source+field
            column_name = config.qualify_field(source_id, field.name)

            # Only add if this column exists in DataFrame
            if column_name in data_cols:
                # Add to list for this field name
                if field.name not in field_to_columns:
                    field_to_columns[field.name] = []
                field_to_columns[field.name].append(column_name)

    # Create EvaluationFieldMetadata objects (one per unique field name)
    fields: list[EvaluationFieldMetadata] = []
    for field_name, source_columns in field_to_columns.items():
        fields.append(
            EvaluationFieldMetadata(
                display_name=field_name, source_columns=source_columns
            )
        )

    # Keep ALL data columns in records
    records = df.select(["leaf"] + data_cols)

    return EvaluationItem(cluster_id=cluster_id, records=records, fields=fields)


def get_samples(
    n: int,
    dag: DAG,
    user_name: str,
    resolution: ModelResolutionName | None = None,
    sample_file: str | None = None,
) -> dict[int, EvaluationItem]:
    """Retrieve samples enriched with source data as EvaluationItems.

    Args:
        n: Number of clusters to sample
        dag: DAG for which to retrieve samples
        user_name: Name of the user requesting the samples
        resolution: The optional resolution from which to sample. If not provided,
            the final step in the DAG is used
        sample_file: path to parquet file output by ResolvedMatches. If specified,
            won't sample from server, ignoring the user_id and resolution arguments

    Returns:
        Dictionary of cluster ID to EvaluationItems describing the cluster

    Raises:
        MatchboxSourceTableError: If a source cannot be queried from a location using
            provided or default clients.
    """
    if sample_file:
        resolved_matches_dump = pl.read_parquet(sample_file)
        clusters = resolved_matches_dump["id"].unique()
        select_clusters = clusters.sample(min(n, len(clusters)), shuffle=True).to_list()
        select_rows = resolved_matches_dump.filter(pl.col("id").is_in(select_clusters))
        samples = select_rows.rename({"id": "root", "leaf_id": "leaf"})
    else:
<<<<<<< HEAD
        if resolution:
            resolution_path: ModelResolutionPath = dag.get_model(
                resolution
            ).resolution_path
        else:
            resolution_path: ModelResolutionPath = dag.final_step.resolution_path
        samples: pl.DataFrame = cast(
            pl.DataFrame,
            pl.from_arrow(
                _handler.sample_for_eval(
                    n=n, resolution=resolution_path, user_id=user_id
                )
            ),
        )
=======
        resolution_path: ModelResolutionPath = dag.final_step.resolution_path

    samples: pl.DataFrame = cast(
        pl.DataFrame,
        pl.from_arrow(
            _handler.sample_for_eval(
                n=n, resolution=resolution_path, user_name=user_name
            )
        ),
    )
>>>>>>> a7da0e75

    if not len(samples):
        return {}

    results_by_source: list[pl.DataFrame] = []
    source_configs: list[tuple[str, SourceConfig]] = []

    for source_resolution in samples["source"].unique():
        try:
            source = dag.get_source(source_resolution)
        except ValueError as exc:  # pragma: no cover - defensive path
            raise MatchboxSourceTableError(
                f"Source '{source_resolution}' not found in DAG. "
                "Ensure DAG was loaded with all resolutions."
            ) from exc

        source_configs.append((source_resolution, source.config))

        samples_by_source = samples.filter(pl.col("source") == source_resolution)
        keys_by_source = samples_by_source["key"].to_list()

        try:
            source_data = pl.concat(
                source.fetch(batch_size=10_000, qualify_names=True, keys=keys_by_source)
            )
        except OperationalError as exc:
            raise MatchboxSourceTableError(
                f"Could not query source '{source_resolution}' from warehouse. "
                "Check warehouse connection and ensure source table exists."
            ) from exc

        samples_and_source = samples_by_source.join(
            source_data, left_on="key", right_on=source.qualified_key
        )
        desired_columns = ["root", "leaf", "key"] + source.qualified_index_fields
        results_by_source.append(samples_and_source[desired_columns])

    if not results_by_source:
        return {}

    all_results: pl.DataFrame = pl.concat(results_by_source, how="diagonal")

    results_by_root: dict[int, EvaluationItem] = {}
    for root in all_results["root"].unique():
        cluster_df = all_results.filter(pl.col("root") == root).drop("root")
        evaluation_item = create_evaluation_item(cluster_df, source_configs, root)
        results_by_root[root] = evaluation_item

    return results_by_root


class EvalData:
    """Object which caches evaluation data to measure model performance."""

    def __init__(self) -> None:
        """Download judgement and expansion data used to compute evaluation metrics."""
        self.judgements, self.expansion = _handler.download_eval_data()

    def precision_recall(
        self, results: ModelResults, threshold: float
    ) -> tuple[float, float]:
        """Compute precision and recall for a given Results object."""
        if not len(results.clusters):
            raise ValueError("No clusters suggested by these results.")

        threshold = int(threshold * 100)
        root_leaf = results.root_leaf().rename({"root_id": "root", "leaf_id": "leaf"})
        values = precision_recall([root_leaf], self.judgements, self.expansion)[0]
        return values[0], values[1]


def compare_models(resolutions: list[ModelResolutionPath]) -> ModelComparison:
    """Compare metrics of models based on cached evaluation data."""
    return _handler.compare_models(resolutions)<|MERGE_RESOLUTION|>--- conflicted
+++ resolved
@@ -165,7 +165,6 @@
         select_rows = resolved_matches_dump.filter(pl.col("id").is_in(select_clusters))
         samples = select_rows.rename({"id": "root", "leaf_id": "leaf"})
     else:
-<<<<<<< HEAD
         if resolution:
             resolution_path: ModelResolutionPath = dag.get_model(
                 resolution
@@ -176,22 +175,10 @@
             pl.DataFrame,
             pl.from_arrow(
                 _handler.sample_for_eval(
-                    n=n, resolution=resolution_path, user_id=user_id
+                    n=n, resolution=resolution_path, user_name=user_name
                 )
             ),
         )
-=======
-        resolution_path: ModelResolutionPath = dag.final_step.resolution_path
-
-    samples: pl.DataFrame = cast(
-        pl.DataFrame,
-        pl.from_arrow(
-            _handler.sample_for_eval(
-                n=n, resolution=resolution_path, user_name=user_name
-            )
-        ),
-    )
->>>>>>> a7da0e75
 
     if not len(samples):
         return {}
