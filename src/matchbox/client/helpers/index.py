"""Functions to index data sources to the Matchbox server."""

from sqlalchemy import Engine

from matchbox.client import _handler
<<<<<<< HEAD
=======
from matchbox.common.dtos import SourceResolutionName
>>>>>>> 5c3b477e
from matchbox.common.sources import SourceAddress, SourceColumn, SourceConfig


def _process_columns(
    columns: list[str] | list[dict[str, dict[str, str]]] | None,
) -> tuple[SourceColumn]:
    if columns is None:
        return []

    if isinstance(columns[0], str):
        return (SourceColumn(name=column) for column in columns)

    return (
        SourceColumn(name=column["name"], type=column["type"]) for column in columns
    )


def index(
    full_name: str,
    db_pk: str,
    engine: Engine,
    name: SourceResolutionName | None = None,
    columns: list[str] | list[dict[str, dict[str, str]]] | None = None,
    batch_size: int | None = None,
) -> None:
    """Indexes data in Matchbox.

    Args:
        full_name: the full name of the source
        db_pk: the primary key of the source
        engine: the engine to connect to a data warehouse
<<<<<<< HEAD
        resolution_name: a custom resolution name
=======
        name: a custom resolution name
>>>>>>> 5c3b477e
            If missing, will use the default name for a `SourceConfig`
        columns: the columns to index
        batch_size: the size of each batch when fetching data from the warehouse,
            which helps reduce the load on the database. Default is None.

    Examples:
        ```python
        index("mb.test_orig", "id", engine=engine)
        ```
        ```python
        index("mb.test_cl2", "id", engine=engine, columns=["name", "age"])
        ```
        ```python
        index(
            "mb.test_cl2",
            "id",
            engine=engine,
            columns=[
                {"name": "name", "type": "TEXT"},
                {"name": "age", "type": "BIGINT"},
            ],
        )
        ```
        ```python
        index("mb.test_orig", "id", engine=engine, batch_size=10_000)
        ```
    """
    columns = _process_columns(columns)

    address = SourceAddress.compose(engine=engine, full_name=full_name)
<<<<<<< HEAD
    if resolution_name:
=======
    if name:
>>>>>>> 5c3b477e
        source_config = SourceConfig(
            address=address,
            name=name,
            columns=columns,
            db_pk=db_pk,
        )
    else:
        source_config = SourceConfig(
            address=address,
            columns=columns,
            db_pk=db_pk,
        )

    source_config.set_engine(engine)
    if not columns:
        source_config = source_config.default_columns()

    _handler.index(source_config=source_config, batch_size=batch_size)<|MERGE_RESOLUTION|>--- conflicted
+++ resolved
@@ -3,10 +3,7 @@
 from sqlalchemy import Engine
 
 from matchbox.client import _handler
-<<<<<<< HEAD
-=======
 from matchbox.common.dtos import SourceResolutionName
->>>>>>> 5c3b477e
 from matchbox.common.sources import SourceAddress, SourceColumn, SourceConfig
 
 
@@ -38,11 +35,7 @@
         full_name: the full name of the source
         db_pk: the primary key of the source
         engine: the engine to connect to a data warehouse
-<<<<<<< HEAD
-        resolution_name: a custom resolution name
-=======
         name: a custom resolution name
->>>>>>> 5c3b477e
             If missing, will use the default name for a `SourceConfig`
         columns: the columns to index
         batch_size: the size of each batch when fetching data from the warehouse,
@@ -73,11 +66,7 @@
     columns = _process_columns(columns)
 
     address = SourceAddress.compose(engine=engine, full_name=full_name)
-<<<<<<< HEAD
-    if resolution_name:
-=======
     if name:
->>>>>>> 5c3b477e
         source_config = SourceConfig(
             address=address,
             name=name,
