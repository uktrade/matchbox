--- conflicted
+++ resolved
@@ -1,6 +1,7 @@
 """Objects representing the results of running a model client-side."""
 
-from typing import TYPE_CHECKING, Any, Hashable, ParamSpec, TypeVar
+from functools import wraps
+from typing import TYPE_CHECKING, Any, Callable, Hashable, ParamSpec, TypeVar
 
 import polars as pl
 import pyarrow as pa
@@ -22,6 +23,21 @@
 R = TypeVar("R")
 
 
+def calculate_clusters(func: Callable[P, R]) -> Callable[P, R]:
+    """Decorator to calculate clusters if it hasn't been already."""
+
+    @wraps(func)
+    def wrapper(self: "Results", *args: P.args, **kwargs: P.kwargs) -> R:
+        if not self.clusters:
+            im = IntMap()
+            self.clusters = to_clusters(
+                results=self.probabilities, dtype=pa.int64, hash_func=im.index
+            )
+        return func(self, *args, **kwargs)
+
+    return wrapper
+
+
 class Results(BaseModel):
     """Results of a model run.
 
@@ -40,7 +56,7 @@
     model_config = ConfigDict(arbitrary_types_allowed=True)
 
     probabilities: pa.Table
-    _clusters: pa.Table | None = None
+    clusters: pa.Table | None = None
     model: Model | None = None
     metadata: ModelConfig
 
@@ -142,17 +158,6 @@
 
         return df
 
-    @property
-    def clusters(self):
-        """Return clusters derived from result probabilities."""
-        if not self._clusters:
-            im = IntMap()
-            self._clusters = to_clusters(
-                results=self.probabilities, dtype=pa.int64, hash_func=im.index
-            )
-
-        return self._clusters
-
     def inspect_probabilities(
         self,
         left_data: pl.DataFrame,
@@ -172,17 +177,12 @@
             right_merge_col="right_id",
         )
 
-<<<<<<< HEAD
-    def clusters_to_pandas(self) -> DataFrame:
-        """Returns the cluster results as a DataFrame."""
-        return self.clusters.to_pandas(types_mapper=ArrowDtype)
-=======
     @calculate_clusters
     def clusters_to_polars(self) -> pl.DataFrame:
         """Returns the cluster results as a polars DataFrame."""
         return pl.from_arrow(self.clusters)
->>>>>>> c2041d39
-
+
+    @calculate_clusters
     def inspect_clusters(
         self,
         left_data: pl.DataFrame,
