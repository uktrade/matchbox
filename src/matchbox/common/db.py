--- conflicted
+++ resolved
@@ -1,10 +1,7 @@
 """Common database utilities for Matchbox."""
 
 from collections.abc import Callable, Iterator
-<<<<<<< HEAD
-=======
 from enum import StrEnum
->>>>>>> 6783d0cf
 from typing import (
     TYPE_CHECKING,
     Any,
