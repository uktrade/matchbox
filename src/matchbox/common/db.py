from typing import TYPE_CHECKING, Any, Literal, TypeVar, Union, overload

import connectorx as cx
import pyarrow as pa
<<<<<<< HEAD
=======
from matchbox.common.exceptions import MatchboxValidatonError
from matchbox.common.hash import HASH_FUNC, hash_to_base64
>>>>>>> c426882b
from pandas import DataFrame
from pyarrow import Table as ArrowTable
from pydantic import (
    BaseModel,
    ConfigDict,
    Field,
    SecretStr,
    field_validator,
    model_validator,
)
from sqlalchemy import (
    LABEL_STYLE_TABLENAME_PLUS_COL,
    ColumnElement,
    MetaData,
    String,
    Table,
    cast,
    create_engine,
    select,
)
from sqlalchemy import text as sqltext
from sqlalchemy.engine import Engine
from sqlalchemy.engine.url import URL
from sqlalchemy.exc import SQLAlchemyError
from sqlalchemy.sql.selectable import Select

from matchbox.common.exceptions import MatchboxValidatonError
from matchbox.common.hash import HASH_FUNC

if TYPE_CHECKING:
    from polars import DataFrame as PolarsDataFrame
else:
    PolarsDataFrame = Any

ReturnTypeStr = Literal["arrow", "pandas", "polars"]

T = TypeVar("T")


class Probability(BaseModel):
    """A probability of a match in the Matchbox database.

    A probability describes the likelihood of a match between two clusters.
    """

    hash: bytes
    left: bytes
    right: bytes
    probability: float = Field(default=None, ge=0, le=1)


class Cluster(BaseModel):
    """A cluster of data in the Matchbox database.

    A cluster describes a single entity resolved at the specified probability
    threshold or higher.
    """

    parent: bytes
    children: set[bytes]
    threshold: float = Field(default=None, ge=0, le=1)


class SourceWarehouse(BaseModel):
    """A warehouse where source data for datasets in Matchbox can be found."""

    model_config = ConfigDict(
        populate_by_name=True,
        extra="forbid",
        arbitrary_types_allowed=True,
    )

    alias: str
    db_type: str
    user: str
    password: SecretStr
    host: str
    port: int
    database: str
    _engine: Engine | None = None

    @property
    def engine(self) -> Engine:
        if self._engine is None:
            connection_string = f"{self.db_type}://{self.user}:{self.password.get_secret_value()}@{self.host}:{self.port}/{self.database}"
            self._engine = create_engine(connection_string)
            self.test_connection()
        return self._engine

    def __eq__(self, other):
        if not isinstance(other, SourceWarehouse):
            return False
        return (
            self.alias == other.alias
            and self.db_type == other.db_type
            and self.user == other.user
            and self.password == other.password
            and self.host == other.host
            and self.port == other.port
            and self.database == other.database
        )

    def test_connection(self):
        try:
            with self.engine.connect() as connection:
                connection.execute(sqltext("SELECT 1"))
        except SQLAlchemyError:
            self._engine = None
            raise

    @classmethod
    def from_engine(cls, engine: Engine, alias: str | None = None) -> "SourceWarehouse":
        """Create a SourceWarehouse instance from an SQLAlchemy Engine object."""
        url = engine.url

        warehouse = cls(
            alias=alias or url.database,
            db_type=url.drivername,
            user=url.username,
            password=url.password,
            host=url.host,
            port=url.port or 0,
            database=url.database,
        )
        _ = warehouse.engine

        return warehouse


class SourceColumnName(BaseModel):
    """A column name in the Matchbox database."""

    name: str

    @property
    def hash(self) -> bytes:
        """Generate a unique hash based on the column name."""
        return HASH_FUNC(self.name.encode("utf-8")).digest()

    @property
    def base64(self) -> str:
        """Generate a base64 encoded hash based on the column name."""
        return hash_to_base64(self.hash)


class SourceColumn(BaseModel):
    """A column in a dataset that can be indexed in the Matchbox database."""

    model_config = ConfigDict(arbitrary_types_allowed=True)

    literal: SourceColumnName = Field(
        description="The literal name of the column in the database."
    )
    alias: SourceColumnName = Field(
        default_factory=lambda data: SourceColumnName(name=data["literal"].name),
        description="The alias to use when hashing the dataset in Matchbox.",
    )
    type: str | None = Field(
        default=None, description="The type to cast the column to before hashing data."
    )
    indexed: bool = Field(description="Whether the column is indexed in the database.")

    def __eq__(self, other: object) -> bool:
        """Compare SourceColumn with another SourceColumn or bytes object.

        Two SourceColumns are equal if:

        * Their literal names match, or
        * Their alias names match, or
        * The hash of either their literal or alias matches the other object's
        corresponding hash

        A SourceColumn is equal to a bytes object if:

        * The hash of either its literal or alias matches the bytes object

        Args:
            other: Another SourceColumn or a bytes object to compare against

        Returns:
            bool: True if the objects are considered equal, False otherwise
        """
        if isinstance(other, SourceColumn):
            if self.literal == other.literal or self.alias == other.alias:
                return True

            self_hashes = {self.literal.hash, self.alias.hash}
            other_hashes = {other.literal.hash, other.alias.hash}

            return bool(self_hashes & other_hashes)

        if isinstance(other, bytes):
            return other in {self.literal.hash, self.alias.hash}

        return NotImplemented

    @field_validator("literal", "alias", mode="before")
    def string_to_name(cls: "SourceColumn", value: str) -> SourceColumnName:
        if isinstance(value, str):
            return SourceColumnName(name=value)
        else:
            raise ValueError("Column name must be a string.")


class Source(BaseModel):
    """A dataset that can be indexed in the Matchbox database."""

    model_config = ConfigDict(
        populate_by_name=True,
    )

    database: SourceWarehouse
    db_pk: str
    db_schema: str
    db_table: str
    db_columns: list[SourceColumn]
    alias: str = Field(
        default_factory=lambda data: f"{data['db_schema']}.{data['db_table']}"
    )

    def __str__(self) -> str:
        return f"{self.db_schema}.{self.db_table}"

    def __hash__(self) -> int:
        return hash(
            (type(self), self.db_pk, self.db_schema, self.db_table, self.database.alias)
        )

    @model_validator(mode="before")
    @classmethod
    def hash_columns(cls, data: dict[str, Any]) -> "Source":
        """Shapes indices data from either the backend or TOML.

        Handles three scenarios:
            1. No columns specified - all columns except primary key are indexed
            2. Indices from database - uses existing column hash information
            3. Columns specified in TOML - specified columns are indexed
        """
        # Initialise warehouse and get table metadata
        warehouse = (
            data["database"]
            if isinstance(data["database"], SourceWarehouse)
            else SourceWarehouse(**data["database"])
        )

        metadata = MetaData(schema=data["db_schema"])
        table = Table(data["db_table"], metadata, autoload_with=warehouse.engine)

        # Get all columns except primary key
        remote_columns = [
            SourceColumn(literal=col.name, type=str(col.type), indexed=False)
            for col in table.columns
            if col.name not in data["db_pk"]
        ]

        index_data = data.get("index")

        # Case 1: No columns specified - index everything
        if not index_data:
            data["db_columns"] = [
                SourceColumn(literal=col.literal.name, type=col.type, indexed=True)
                for col in remote_columns
            ]
            return data

        # Case 2: Columns from database
        if isinstance(index_data, dict):
            data["db_columns"] = [
                SourceColumn(
                    literal=col.literal.name,
                    type=col.type,
                    indexed=col in index_data["literal"] + index_data["alias"],
                )
                for col in remote_columns
            ]
            return data

        # Case 3: Columns from TOML
        local_columns = []

        # Process TOML column specifications
        for column in index_data:
            local_columns.append(
                SourceColumn(
                    literal=column["literal"],
                    alias=column.get("alias", column["literal"]),
                    indexed=True,
                )
            )

        # Match remote columns with local specifications
        indexed_columns = []
        non_indexed_columns = []

        for remote_col in remote_columns:
            matched = False
            for local_col in local_columns:
                if remote_col.literal == local_col.literal:
                    indexed_columns.append(local_col)
                    matched = True
                    break
            if not matched:
                non_indexed_columns.append(remote_col)

        data["db_columns"] = indexed_columns + non_indexed_columns

        return data

    def to_table(self) -> Table:
        """Returns the dataset as a SQLAlchemy Table object."""
        metadata = MetaData(schema=self.db_schema)
        table = Table(self.db_table, metadata, autoload_with=self.database.engine)
        return table

    def _select(
        self,
        fields: list[str] | None,
        pks: list[T] | None = None,
        limit: int | None = None,
    ) -> Select:
        """Returns a SQLAlchemy Select object to retrieve data from the dataset."""
        table = self.to_table()

        def _get_column(col_name: str) -> ColumnElement:
            """Helper to get a column with proper casting and labeling for PKs"""
            col = table.columns[col_name]
            if col_name == self.db_pk:
                return cast(col, String).label(
                    f"{table.schema}_{table.name}_{col_name}"
                )
            return col

        # Determine which columns to select
        if fields:
            select_cols = [_get_column(field) for field in fields]
        else:
            select_cols = [_get_column(col.name) for col in table.columns]

        stmt = select(*select_cols)

        if pks:
            string_pks = [str(pk) for pk in pks]
            pk_col = table.columns[self.db_pk]
            stmt = stmt.where(cast(pk_col, String).in_(string_pks))

        if limit:
            stmt = stmt.limit(limit)

        return stmt.set_label_style(LABEL_STYLE_TABLENAME_PLUS_COL)

    def to_hash(self) -> bytes:
        """Generate a unique hash based on the table's columns and datatypes."""
        schema_representation = f"{self.alias}: " + ",".join(
            f"{col.alias.name}:{col.type}" for col in self.db_columns if col.indexed
        )
        return HASH_FUNC(schema_representation.encode("utf-8")).digest()

    def to_arrow(
        self,
        fields: list[str] | None = None,
        pks: list[T] | None = None,
        limit: int | None = None,
    ) -> ArrowTable:
        """Returns the dataset as a PyArrow Table."""
        stmt = self._select(fields=fields, pks=pks, limit=limit)
        return sql_to_df(stmt, self.database.engine, return_type="arrow")

    def to_pandas(
        self,
        fields: list[str] | None,
        pks: list[T] | None = None,
        limit: int | None = None,
    ) -> DataFrame:
        """Returns the dataset as a pandas DataFrame."""
        stmt = self._select(fields=fields, pks=pks, limit=limit)
        return sql_to_df(stmt, self.database.engine, return_type="pandas")


def convert_large_binary_to_binary(table: pa.Table) -> pa.Table:
    """Converts Arrow large_binary fields to binary type."""
    new_fields = []
    for field in table.schema:
        if pa.types.is_large_binary(field.type):
            new_fields.append(field.with_type(pa.binary()))
        else:
            new_fields.append(field)

    new_schema = pa.schema(new_fields)
    return table.cast(new_schema)


@overload
def sql_to_df(
    stmt: Select, engine: Engine, return_type: Literal["arrow"]
) -> pa.Table: ...


@overload
def sql_to_df(
    stmt: Select, engine: Engine, return_type: Literal["pandas"]
) -> DataFrame: ...


@overload
def sql_to_df(
    stmt: Select, engine: Engine, return_type: Literal["polars"]
) -> PolarsDataFrame: ...


def sql_to_df(
    stmt: Select, engine: Engine, return_type: ReturnTypeStr = "pandas"
) -> pa.Table | DataFrame | PolarsDataFrame:
    """
    Executes the given SQLAlchemy statement using connectorx.

    Args:
        stmt (Select): A SQLAlchemy Select statement to be executed.
        engine (Engine): A SQLAlchemy Engine object for the database connection.

    Returns:
        A dataframe of the query results.

    Raises:
        ValueError: If the engine URL is not properly configured.
    """
    compiled_stmt = stmt.compile(
        dialect=engine.dialect, compile_kwargs={"literal_binds": True}
    )
    sql_query = str(compiled_stmt)

    url: Union[str, URL] = engine.url

    if isinstance(url, URL):
        url = url.render_as_string(hide_password=False)

    if not isinstance(url, str):
        raise ValueError("Unable to obtain a valid connection string from the engine.")

    result = cx.read_sql(conn=url, query=sql_query, return_type=return_type)

    if return_type == "arrow":
        return convert_large_binary_to_binary(table=result)

    return result


def get_schema_table_names(full_name: str, validate: bool = False) -> tuple[str, str]:
    """
    Takes a string table name and returns the unquoted schema and
    table as a tuple. If you insert these into a query, you need to
    add double quotes in from statements, or single quotes in where.

    Parameters:
        full_name: A string indicating a Postgres table
        validate: Whether to error if both schema and table aren't
        detected

    Raises:
        ValueError: When the function can't detect either a
        schema.table or table format in the input
        MatchboxValidatonError: If both schema and table can't be detected
        when the validate argument is True

    Returns:
        (schema, table): A tuple of schema and table name. If schema
        cannot be inferred, returns None.
    """

    schema_name_list = full_name.replace('"', "").split(".")

    if len(schema_name_list) == 1:
        schema = None
        table = schema_name_list[0]
    elif len(schema_name_list) == 2:
        schema = schema_name_list[0]
        table = schema_name_list[1]
    else:
        raise ValueError(f"Could not identify schema and table in {full_name}.")

    if validate and schema is None:
        raise MatchboxValidatonError(
            "Schema could not be detected and validation required."
        )

    return (schema, table)<|MERGE_RESOLUTION|>--- conflicted
+++ resolved
@@ -2,11 +2,6 @@
 
 import connectorx as cx
 import pyarrow as pa
-<<<<<<< HEAD
-=======
-from matchbox.common.exceptions import MatchboxValidatonError
-from matchbox.common.hash import HASH_FUNC, hash_to_base64
->>>>>>> c426882b
 from pandas import DataFrame
 from pyarrow import Table as ArrowTable
 from pydantic import (
@@ -34,7 +29,7 @@
 from sqlalchemy.sql.selectable import Select
 
 from matchbox.common.exceptions import MatchboxValidatonError
-from matchbox.common.hash import HASH_FUNC
+from matchbox.common.hash import HASH_FUNC, hash_to_base64
 
 if TYPE_CHECKING:
     from polars import DataFrame as PolarsDataFrame
