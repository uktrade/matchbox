--- conflicted
+++ resolved
@@ -370,8 +370,6 @@
         )
 
 
-<<<<<<< HEAD
-=======
 class Match(BaseModel):
     """A match between primary keys in the Matchbox database."""
 
@@ -393,16 +391,6 @@
         return self
 
 
-class ModelAncestor(BaseModel):
-    """A model's ancestor and its truth value."""
-
-    name: ModelResolutionName = Field(..., description="Name of the ancestor model")
-    truth: int | None = Field(
-        default=None, description="Truth threshold value", ge=0, le=100, strict=True
-    )
-
-
->>>>>>> 0beefd49
 class ResolutionOperationStatus(BaseModel):
     """Status response for any resolution operation."""
 
