--- conflicted
+++ resolved
@@ -10,7 +10,6 @@
 from typing import Annotated, Any, Self, TypeAlias
 
 import polars as pl
-import pyarrow as pa
 from pydantic import (
     BaseModel,
     ConfigDict,
@@ -190,24 +189,6 @@
     NAME = "name"
 
 
-<<<<<<< HEAD
-=======
-class BackendUploadType(StrEnum):
-    """Enumeration of supported backend upload types."""
-
-    INDEX = "index"
-    RESULTS = "results"
-
-    @property
-    def schema(self) -> pa.Schema:
-        """Get the schema for the upload type."""
-        return {
-            BackendUploadType.INDEX: SCHEMA_INDEX,
-            BackendUploadType.RESULTS: SCHEMA_RESULTS,
-        }[self]
-
-
->>>>>>> 9dad31a0
 class CRUDOperation(StrEnum):
     """Enumeration of CRUD operations."""
 
