--- conflicted
+++ resolved
@@ -168,23 +168,6 @@
         super().__init__(message)
 
 
-<<<<<<< HEAD
-=======
-# -- ModelConfig exceptions --
-
-
-class MatchboxModelConfigError(MatchboxException):
-    """There was a problem with ModelConfig."""
-
-    def __init__(self, message: str | None = None) -> None:
-        """Initialise the exception."""
-        if message is None:
-            message = "There was a problem with ModelConfig."
-
-        super().__init__(message)
-
-
->>>>>>> 9dad31a0
 # -- Resource not found on server exceptions --
 
 
