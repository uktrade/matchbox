--- conflicted
+++ resolved
@@ -99,11 +99,7 @@
     @property
     def name(self) -> str:
         """Return the resolution name of the SourceConfig."""
-<<<<<<< HEAD
-        return self.source_config.resolution_name
-=======
         return self.source_config.name
->>>>>>> 5c3b477e
 
     @property
     def mock(self) -> Mock:
