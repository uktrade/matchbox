--- conflicted
+++ resolved
@@ -344,16 +344,12 @@
 
 
 class SourceConfig(BaseModel):
-<<<<<<< HEAD
-    """A dataset that can, or has been indexed on the backend."""
-=======
     """Data that can, or has been indexed on the backend.
 
     The configuration produces a source that maps to a "noun" of the business,
     such as a "customer" or "product". It contains fields that are attributes of
     the noun, and the unique key that identifies it in the source system.
     """
->>>>>>> 5c3b477e
 
     model_config = ConfigDict(frozen=True)
 
