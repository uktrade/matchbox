"""Model API routes for the Matchbox server."""

from typing import Annotated

from fastapi import (
    APIRouter,
    Body,
    Depends,
    HTTPException,
    status,
)

from matchbox.common.arrow import table_to_buffer
from matchbox.common.dtos import (
    BackendResourceType,
    CRUDOperation,
    ModelAncestor,
    ModelConfig,
    NotFoundError,
    ResolutionOperationStatus,
    UploadStatus,
)
from matchbox.common.exceptions import (
    MatchboxResolutionNotFoundError,
)
from matchbox.common.graph import ModelResolutionName
from matchbox.server.api.dependencies import (
    BackendDependency,
    ParquetResponse,
<<<<<<< HEAD
    UploadTrackerDependency,
    validate_api_key,
=======
    authorisation_dependencies,
>>>>>>> 2bfd5645
)

router = APIRouter(prefix="/models", tags=["models"])


@router.post(
    "",
    responses={
        500: {
            "model": ResolutionOperationStatus,
            **ResolutionOperationStatus.status_500_examples(),
        },
    },
    status_code=status.HTTP_201_CREATED,
    dependencies=[Depends(authorisation_dependencies)],
)
def insert_model(
    backend: BackendDependency, model: ModelConfig
) -> ResolutionOperationStatus:
    """Insert a model into the backend."""
    try:
        backend.insert_model(model)
        return ResolutionOperationStatus(
            success=True,
            name=model.name,
            operation=CRUDOperation.CREATE,
        )
    except Exception as e:
        raise HTTPException(
            status_code=500,
            detail=ResolutionOperationStatus(
                success=False,
                name=model.name,
                operation=CRUDOperation.CREATE,
                details=str(e),
            ).model_dump(),
        ) from e


@router.get(
    "/{name}",
    responses={404: {"model": NotFoundError}},
)
def get_model(backend: BackendDependency, name: ModelResolutionName) -> ModelConfig:
    """Get a model from the backend."""
    try:
        return backend.get_model(name=name)
    except MatchboxResolutionNotFoundError as e:
        raise HTTPException(
            status_code=404,
            detail=NotFoundError(
                details=str(e), entity=BackendResourceType.RESOLUTION
            ).model_dump(),
        ) from e


@router.post(
    "/{name}/results",
    responses={404: {"model": NotFoundError}},
    status_code=status.HTTP_202_ACCEPTED,
    dependencies=[Depends(authorisation_dependencies)],
)
def set_results(
    backend: BackendDependency,
    upload_tracker: UploadTrackerDependency,
    name: ModelResolutionName,
) -> UploadStatus:
    """Create an upload task for model results."""
    try:
        metadata = backend.get_model(name=name)
    except MatchboxResolutionNotFoundError as e:
        raise HTTPException(
            status_code=404,
            detail=NotFoundError(
                details=str(e), entity=BackendResourceType.RESOLUTION
            ).model_dump(),
        ) from e

    upload_id = upload_tracker.add_model(metadata=metadata)
    return upload_tracker.get(upload_id=upload_id).status


@router.get(
    "/{name}/results",
    responses={404: {"model": NotFoundError}},
)
def get_results(
    backend: BackendDependency, name: ModelResolutionName
) -> ParquetResponse:
    """Download results for a model as a parquet file."""
    try:
        res = backend.get_model_results(name=name)
    except MatchboxResolutionNotFoundError as e:
        raise HTTPException(
            status_code=404,
            detail=NotFoundError(
                details=str(e), entity=BackendResourceType.RESOLUTION
            ).model_dump(),
        ) from e

    buffer = table_to_buffer(res)
    return ParquetResponse(buffer.getvalue())


@router.patch(
    "/{name}/truth",
    responses={
        404: {"model": NotFoundError},
        500: {
            "model": ResolutionOperationStatus,
            **ResolutionOperationStatus.status_500_examples(),
        },
    },
    dependencies=[Depends(authorisation_dependencies)],
)
def set_truth(
    backend: BackendDependency,
    name: ModelResolutionName,
    truth: Annotated[int, Body(ge=0, le=100)],
) -> ResolutionOperationStatus:
    """Set truth data for a model."""
    try:
        backend.set_model_truth(name=name, truth=truth)
        return ResolutionOperationStatus(
            success=True,
            name=name,
            operation=CRUDOperation.UPDATE,
        )
    except MatchboxResolutionNotFoundError as e:
        raise HTTPException(
            status_code=404,
            detail=NotFoundError(
                details=str(e), entity=BackendResourceType.RESOLUTION
            ).model_dump(),
        ) from e
    except Exception as e:
        raise HTTPException(
            status_code=500,
            detail=ResolutionOperationStatus(
                success=False,
                name=name,
                operation=CRUDOperation.UPDATE,
                details=str(e),
            ).model_dump(),
        ) from e


@router.get(
    "/{name}/truth",
    responses={404: {"model": NotFoundError}},
)
def get_truth(backend: BackendDependency, name: ModelResolutionName) -> float:
    """Get truth data for a model."""
    try:
        return backend.get_model_truth(name=name)
    except MatchboxResolutionNotFoundError as e:
        raise HTTPException(
            status_code=404,
            detail=NotFoundError(
                details=str(e), entity=BackendResourceType.RESOLUTION
            ).model_dump(),
        ) from e


@router.get(
    "/{name}/ancestors",
    responses={404: {"model": NotFoundError}},
)
def get_ancestors(
    backend: BackendDependency, name: ModelResolutionName
) -> list[ModelAncestor]:
    """Get the ancestors for a model."""
    try:
        return backend.get_model_ancestors(name=name)
    except MatchboxResolutionNotFoundError as e:
        raise HTTPException(
            status_code=404,
            detail=NotFoundError(
                details=str(e), entity=BackendResourceType.RESOLUTION
            ).model_dump(),
        ) from e


@router.patch(
    "/{name}/ancestors_cache",
    responses={
        404: {"model": NotFoundError},
        500: {
            "model": ResolutionOperationStatus,
            **ResolutionOperationStatus.status_500_examples(),
        },
    },
    dependencies=[Depends(authorisation_dependencies)],
)
def set_ancestors_cache(
    backend: BackendDependency,
    name: ModelResolutionName,
    ancestors: list[ModelAncestor],
):
    """Update the cached ancestors for a model."""
    try:
        backend.set_model_ancestors_cache(name=name, ancestors_cache=ancestors)
        return ResolutionOperationStatus(
            success=True,
            name=name,
            operation=CRUDOperation.UPDATE,
        )
    except MatchboxResolutionNotFoundError as e:
        raise HTTPException(
            status_code=404,
            detail=NotFoundError(
                details=str(e), entity=BackendResourceType.RESOLUTION
            ).model_dump(),
        ) from e
    except Exception as e:
        raise HTTPException(
            status_code=500,
            detail=ResolutionOperationStatus(
                success=False,
                name=name,
                operation=CRUDOperation.UPDATE,
                details=str(e),
            ).model_dump(),
        ) from e


@router.get(
    "/{name}/ancestors_cache",
    responses={404: {"model": NotFoundError}},
)
def get_ancestors_cache(
    backend: BackendDependency, name: ModelResolutionName
) -> list[ModelAncestor]:
    """Get the cached ancestors for a model."""
    try:
        return backend.get_model_ancestors_cache(name=name)
    except MatchboxResolutionNotFoundError as e:
        raise HTTPException(
            status_code=404,
            detail=NotFoundError(
                details=str(e), entity=BackendResourceType.RESOLUTION
            ).model_dump(),
        ) from e<|MERGE_RESOLUTION|>--- conflicted
+++ resolved
@@ -27,12 +27,8 @@
 from matchbox.server.api.dependencies import (
     BackendDependency,
     ParquetResponse,
-<<<<<<< HEAD
     UploadTrackerDependency,
-    validate_api_key,
-=======
     authorisation_dependencies,
->>>>>>> 2bfd5645
 )
 
 router = APIRouter(prefix="/models", tags=["models"])
