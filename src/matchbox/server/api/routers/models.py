--- conflicted
+++ resolved
@@ -16,12 +16,7 @@
     CRUDOperation,
     ModelAncestor,
     ModelMetadata,
-<<<<<<< HEAD
-    ModelOperationStatus,
-    ModelOperationType,
     ModelResolutionName,
-=======
->>>>>>> 8e86d25c
     NotFoundError,
     ResolutionOperationStatus,
     UploadStatus,
@@ -58,26 +53,16 @@
         backend.insert_model(model)
         return ResolutionOperationStatus(
             success=True,
-<<<<<<< HEAD
             name=model.name,
-            operation=ModelOperationType.INSERT,
-=======
-            resolution_name=model.name,
             operation=CRUDOperation.CREATE,
->>>>>>> 8e86d25c
         )
     except Exception as e:
         raise HTTPException(
             status_code=500,
             detail=ResolutionOperationStatus(
                 success=False,
-<<<<<<< HEAD
                 name=model.name,
-                operation=ModelOperationType.INSERT,
-=======
-                resolution_name=model.name,
                 operation=CRUDOperation.CREATE,
->>>>>>> 8e86d25c
                 details=str(e),
             ).model_dump(),
         ) from e
@@ -168,19 +153,11 @@
 ) -> ResolutionOperationStatus:
     """Set truth data for a model."""
     try:
-<<<<<<< HEAD
         backend.set_model_truth(name=name, truth=truth)
-        return ModelOperationStatus(
+        return ResolutionOperationStatus(
             success=True,
             name=name,
-            operation=ModelOperationType.UPDATE_TRUTH,
-=======
-        backend.set_model_truth(model=name, truth=truth)
-        return ResolutionOperationStatus(
-            success=True,
-            resolution_name=name,
             operation=CRUDOperation.UPDATE,
->>>>>>> 8e86d25c
         )
     except MatchboxResolutionNotFoundError as e:
         raise HTTPException(
@@ -194,13 +171,8 @@
             status_code=500,
             detail=ResolutionOperationStatus(
                 success=False,
-<<<<<<< HEAD
                 name=name,
-                operation=ModelOperationType.UPDATE_TRUTH,
-=======
-                resolution_name=name,
                 operation=CRUDOperation.UPDATE,
->>>>>>> 8e86d25c
                 details=str(e),
             ).model_dump(),
         ) from e
@@ -260,19 +232,11 @@
 ):
     """Update the cached ancestors for a model."""
     try:
-<<<<<<< HEAD
         backend.set_model_ancestors_cache(name=name, ancestors_cache=ancestors)
-        return ModelOperationStatus(
+        return ResolutionOperationStatus(
             success=True,
             name=name,
-            operation=ModelOperationType.UPDATE_ANCESTOR_CACHE,
-=======
-        backend.set_model_ancestors_cache(model=name, ancestors_cache=ancestors)
-        return ResolutionOperationStatus(
-            success=True,
-            resolution_name=name,
             operation=CRUDOperation.UPDATE,
->>>>>>> 8e86d25c
         )
     except MatchboxResolutionNotFoundError as e:
         raise HTTPException(
@@ -286,13 +250,8 @@
             status_code=500,
             detail=ResolutionOperationStatus(
                 success=False,
-<<<<<<< HEAD
                 name=name,
-                operation=ModelOperationType.UPDATE_ANCESTOR_CACHE,
-=======
-                resolution_name=name,
                 operation=CRUDOperation.UPDATE,
->>>>>>> 8e86d25c
                 details=str(e),
             ).model_dump(),
         ) from e
@@ -314,52 +273,4 @@
             detail=NotFoundError(
                 details=str(e), entity=BackendRetrievableType.RESOLUTION
             ).model_dump(),
-<<<<<<< HEAD
-        ) from e
-
-
-@router.delete(
-    "/{name}",
-    responses={
-        404: {"model": NotFoundError},
-        409: {
-            "model": ModelOperationStatus,
-            **ModelOperationStatus.status_409_examples(),
-        },
-    },
-    dependencies=[Depends(validate_api_key)],
-)
-async def delete_model(
-    backend: BackendDependency,
-    name: ModelResolutionName,
-    certain: Annotated[
-        bool, Query(description="Confirm deletion of the model")
-    ] = False,
-) -> ModelOperationStatus:
-    """Delete a model from the backend."""
-    try:
-        backend.delete_model(name=name, certain=certain)
-        return ModelOperationStatus(
-            success=True,
-            name=name,
-            operation=ModelOperationType.DELETE,
-        )
-    except MatchboxResolutionNotFoundError as e:
-        raise HTTPException(
-            status_code=404,
-            detail=NotFoundError(
-                details=str(e), entity=BackendRetrievableType.RESOLUTION
-            ).model_dump(),
-        ) from e
-    except MatchboxDeletionNotConfirmed as e:
-        raise HTTPException(
-            status_code=409,
-            detail=ModelOperationStatus(
-                success=False,
-                name=name,
-                operation=ModelOperationType.DELETE,
-                details=str(e),
-            ).model_dump(),
-=======
->>>>>>> 8e86d25c
         ) from e