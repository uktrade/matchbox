"""Base classes and utilities for Matchbox database adapters."""

import json
from abc import ABC, abstractmethod
from enum import StrEnum
from typing import TYPE_CHECKING, Any, Protocol

import boto3
from botocore.exceptions import ClientError
from pyarrow import Table
from pydantic import BaseModel, Field, SecretStr, field_validator
from pydantic_settings import BaseSettings, SettingsConfigDict

from matchbox.common.dtos import (
    ModelAncestor,
    ModelConfig,
    ModelResolutionName,
    ResolutionName,
)
from matchbox.common.graph import ResolutionGraph
from matchbox.common.logging import LogLevelType
from matchbox.common.sources import Match, SourceAddress, SourceConfig

if TYPE_CHECKING:
    from mypy_boto3_s3.client import S3Client
else:
    S3Client = Any


class MatchboxBackends(StrEnum):
    """The available backends for Matchbox."""

    POSTGRES = "postgres"


class MatchboxSnapshot(BaseModel):
    """A snapshot of the Matchbox database."""

    backend_type: MatchboxBackends
    data: Any

    @field_validator("data")
    @classmethod
    def check_serialisable(cls, value: Any) -> Any:
        """Validate that the value can be serialised to JSON."""
        try:
            json.dumps(value)
            return value
        except (TypeError, OverflowError) as e:
            raise ValueError(f"Value is not JSON serialisable: {e}") from e


class MatchboxDatastoreSettings(BaseSettings):
    """Settings specific to the datastore configuration."""

    host: str | None = None
    port: int | None = None
    access_key_id: SecretStr | None = None
    secret_access_key: SecretStr | None = None
    default_region: str | None = None
    cache_bucket_name: str

    def get_client(self) -> S3Client:
        """Returns an S3 client for the datastore.

        Creates S3 buckets if they don't exist.
        """
        kwargs = {
            "endpoint_url": f"http://{self.host}:{self.port}"
            if self.host and self.port
            else None,
            "aws_access_key_id": self.access_key_id.get_secret_value()
            if self.access_key_id
            else None,
            "aws_secret_access_key": self.secret_access_key.get_secret_value()
            if self.secret_access_key
            else None,
            "region_name": self.default_region,
        }

        client: S3Client = boto3.client("s3", **kwargs)

        try:
            client.head_bucket(Bucket=self.cache_bucket_name)
        except ClientError as e:
            error_code = e.response["Error"]["Code"]
            if error_code == "404":
                client.create_bucket(
                    Bucket=self.cache_bucket_name,
                    CreateBucketConfiguration={
                        "LocationConstraint": self.default_region
                    },
                )
            else:
                raise e

        return client


class MatchboxServerSettings(BaseSettings):
    """Settings for the Matchbox application."""

    model_config = SettingsConfigDict(
        env_prefix="MB__SERVER__",
        env_nested_delimiter="__",
        use_enum_values=True,
        env_file=".env",
        env_file_encoding="utf-8",
        extra="ignore",
    )

    batch_size: int = Field(default=250_000)
    backend_type: MatchboxBackends
    datastore: MatchboxDatastoreSettings
    api_key: SecretStr | None = Field(default=None)
    log_level: LogLevelType = "INFO"


class BackendManager:
    """Manages the Matchbox backend instance and settings."""

    _instance = None
    _settings = None

    @classmethod
    def initialise(cls, settings: "MatchboxServerSettings"):
        """Initialise the backend with the given settings."""
        cls._settings = settings

    @classmethod
    def get_backend(cls) -> "MatchboxDBAdapter":
        """Get the backend instance."""
        if cls._settings is None:
            raise ValueError("BackendManager must be initialized with settings first")

        if cls._instance is None:
            BackendClass = get_backend_class(cls._settings.backend_type)
            cls._instance = BackendClass(cls._settings)
        return cls._instance

    @classmethod
    def get_settings(cls) -> "MatchboxServerSettings":
        """Get the backend settings."""
        if cls._settings is None:
            raise ValueError("BackendManager must be initialized with settings first")
        return cls._settings


def get_backend_settings(
    backend_type: MatchboxBackends,
) -> type[MatchboxServerSettings]:
    """Get the appropriate settings class based on the backend type."""
    if backend_type == MatchboxBackends.POSTGRES:
        from matchbox.server.postgresql import MatchboxPostgresSettings

        return MatchboxPostgresSettings
    # Add more backend types here as needed
    else:
        raise ValueError(f"Unsupported backend type: {backend_type}")


def get_backend_class(backend_type: MatchboxBackends) -> type["MatchboxDBAdapter"]:
    """Get the appropriate backend class based on the backend type."""
    if backend_type == MatchboxBackends.POSTGRES:
        from matchbox.server.postgresql import MatchboxPostgres

        return MatchboxPostgres
    # Add more backend types here as needed
    else:
        raise ValueError(f"Unsupported backend type: {backend_type}")


def settings_to_backend(settings: MatchboxServerSettings) -> "MatchboxDBAdapter":
    """Create backend adapter with injected settings."""
    BackendClass = get_backend_class(settings.backend_type)
    return BackendClass(settings)


def initialise_matchbox() -> None:
    """Initialise the Matchbox backend based on environment variables."""
    base_settings = MatchboxServerSettings()

    SettingsClass = get_backend_settings(base_settings.backend_type)
    settings = SettingsClass()

    BackendManager.initialise(settings)


class Countable(Protocol):
    """A protocol for objects that can be counted."""

    def count(self) -> int:
        """Counts the number of items in the object."""
        ...


class Listable(Protocol):
    """A protocol for objects that can be listed."""

    def list_all(self) -> list[str]:
        """Lists the items in the object."""
        ...


class ListableAndCountable(Countable, Listable):
    """A protocol for objects that can be counted and listed."""

    pass


class MatchboxDBAdapter(ABC):
    """An abstract base class for Matchbox database adapters."""

    settings: "MatchboxServerSettings"

    sources: ListableAndCountable
    models: Countable
    data: Countable
    clusters: Countable
    creates: Countable
    merges: Countable
    proposes: Countable
    source_resolutions: Countable

    # Retrieval

    @abstractmethod
    def query(
        self,
        source: SourceAddress,
<<<<<<< HEAD
        resolution_name: str | None = None,
=======
        resolution: ResolutionName | None = None,
>>>>>>> 5c3b477e
        threshold: int | None = None,
        limit: int = None,
    ) -> Table:
        """Queries the database from an optional point of truth.

        Args:
            source: the `SourceAddress` object identifying the source to query
<<<<<<< HEAD
            resolution_name (optional): the resolution to use for filtering results
                If not specified, will use the dataset resolution for the queried source
=======
            resolution (optional): the resolution to use for filtering results
                If not specified, will use the source resolution for the queried source
>>>>>>> 5c3b477e
            threshold (optional): the threshold to use for creating clusters
                If None, uses the models' default threshold
                If an integer, uses that threshold for the specified model, and the
                model's cached thresholds for its ancestors
            limit (optional): the number to use in a limit clause. Useful for testing

        Returns:
            The resulting matchbox IDs in Arrow format
        """
        ...

    @abstractmethod
    def match(
        self,
        source_pk: str,
        source: SourceAddress,
        targets: list[SourceAddress],
        resolution: ResolutionName,
        threshold: int | None = None,
    ) -> list[Match]:
        """Matches an ID in a source resolution and returns the keys in the targets.

        Args:
            source_pk: The primary key to match from the source.
            source: The address of the source.
            targets: The addresses of the targets.
            resolution: The name of the resolution to use for matching.
            threshold (optional): the threshold to use for creating clusters
                If None, uses the resolutions' default threshold
                If an integer, uses that threshold for the specified resolution, and the
                resolution's cached thresholds for its ancestors
                Will use these threshold values instead of the cached thresholds
        """
        ...

    # Data management

    @abstractmethod
    def index(self, source_config: SourceConfig, data_hashes: Table) -> None:
        """Indexes a source in your warehouse to Matchbox.

        Args:
            source_config: The source configuration to index.
            data_hashes: The Arrow table with the hash of each data row
        """
        ...

    @abstractmethod
    def get_source_config(self, address: SourceAddress) -> SourceConfig:
        """Get a source configuration from its address.

        Args:
            address: The name address for the source

        Returns:
            A SourceConfig object
        """
        ...

    @abstractmethod
    def get_resolution_source_configs(
        self,
<<<<<<< HEAD
        resolution_name: str,
=======
        name: ResolutionName,
>>>>>>> 5c3b477e
    ) -> list[SourceConfig]:
        """Get a list of source configurations queriable from a resolution.

        Args:
            name: Name of the resolution to query.

        Returns:
            List of relevant SourceConfig objects.
        """
        ...

    @abstractmethod
    def validate_ids(self, ids: list[int]) -> bool:
        """Validates a list of IDs exist in the database.

        Args:
            ids: A list of IDs to validate.

        Raises:
            MatchboxDataNotFound: If some items don't exist in the target table.
        """
        ...

    @abstractmethod
    def validate_hashes(self, hashes: list[bytes]) -> bool:
        """Validates a list of hashes exist in the database.

        Args:
            hashes: A list of hashes to validate.

        Raises:
            MatchboxDataNotFound: If some items don't exist in the target table.
        """
        ...

    @abstractmethod
    def cluster_id_to_hash(self, ids: list[int]) -> dict[int, bytes | None]:
        """Get a lookup of Cluster hashes from a list of IDs.

        Args:
            ids: A list of IDs to get hashes for.

        Returns:
            A dictionary mapping IDs to hashes.
        """
        ...

    @abstractmethod
    def get_resolution_graph(self) -> ResolutionGraph:
        """Get the full resolution graph."""
        ...

    @abstractmethod
    def dump(self) -> MatchboxSnapshot:
        """Dumps the entire database to a snapshot.

        Returns:
            A MatchboxSnapshot object of type "postgres" with the database's
                current state.
        """
        ...

    @abstractmethod
    def drop(self, certain: bool) -> None:
        """Hard clear the database by dropping all tables and re-creating.

        Args:
            certain: Whether to drop the database without confirmation.
        """
        ...

    @abstractmethod
    def clear(self, certain: bool) -> None:
        """Soft clear the database by deleting all rows but retaining tables.

        Args:
            certain: Whether to delete the database without confirmation.
        """
        ...

    @abstractmethod
    def restore(self, snapshot: MatchboxSnapshot) -> None:
        """Restores the database from a snapshot.

        Args:
            snapshot: A MatchboxSnapshot object of type "postgres" with the
                database's state

        Raises:
            TypeError: If the snapshot is not compatible with PostgreSQL
        """
        ...

    # Model management

    @abstractmethod
    def insert_model(self, model_config: ModelConfig) -> None:
        """Writes a model to Matchbox.

        Args:
            model_config: ModelConfig object with the model's metadata

        Raises:
            MatchboxDataNotFound: If, for a linker, the source models weren't found in
                the database
        """
        ...

    @abstractmethod
    def get_model(self, name: ModelResolutionName) -> ModelConfig:
        """Get a model from the database."""
        ...

    @abstractmethod
    def set_model_results(self, name: ModelResolutionName, results: Table) -> None:
        """Set the results for a model."""
        ...

    @abstractmethod
    def get_model_results(self, name: ModelResolutionName) -> Table:
        """Get the results for a model."""
        ...

    @abstractmethod
    def set_model_truth(self, name: ModelResolutionName, truth: float) -> None:
        """Sets the truth threshold for this model, changing the default clusters."""
        ...

    @abstractmethod
    def get_model_truth(self, name: ModelResolutionName) -> float:
        """Gets the current truth threshold for this model."""
        ...

    @abstractmethod
    def get_model_ancestors(self, name: ModelResolutionName) -> list[ModelAncestor]:
        """Gets the current truth values of all ancestors.

        Returns a list of ModelAncestor objects mapping model resolution names to
        their current truth thresholds.

        Unlike ancestors_cache which returns cached values, this property returns
        the current truth values of all ancestor models.
        """
        ...

    @abstractmethod
    def set_model_ancestors_cache(
        self, name: ModelResolutionName, ancestors_cache: list[ModelAncestor]
    ) -> None:
        """Updates the cached ancestor thresholds.

        Args:
            name: The name of the model to update
            ancestors_cache: List of ModelAncestor objects mapping model resolution
                names to their truth thresholds
        """
        ...

    @abstractmethod
    def get_model_ancestors_cache(
        self, name: ModelResolutionName
    ) -> list[ModelAncestor]:
        """Gets the cached ancestor thresholds.

        Returns a list of ModelAncestor objects mapping model resolution names to
        their cached truth thresholds.

        This is required because each point of truth needs to be stable, so we choose
        when to update it, caching the ancestor's values in the model itself.
        """
        ...

    @abstractmethod
<<<<<<< HEAD
    def delete_resolution(self, resolution: str, certain: bool) -> None:
        """Delete a resolution from the database.

        Args:
            resolution: The name of the resolution to delete.
=======
    def delete_resolution(self, name: ResolutionName, certain: bool) -> None:
        """Delete a resolution from the database.

        Args:
            name: The name of the resolution to delete.
>>>>>>> 5c3b477e
            certain: Whether to delete the model without confirmation.
        """
        ...<|MERGE_RESOLUTION|>--- conflicted
+++ resolved
@@ -228,11 +228,7 @@
     def query(
         self,
         source: SourceAddress,
-<<<<<<< HEAD
-        resolution_name: str | None = None,
-=======
         resolution: ResolutionName | None = None,
->>>>>>> 5c3b477e
         threshold: int | None = None,
         limit: int = None,
     ) -> Table:
@@ -240,13 +236,8 @@
 
         Args:
             source: the `SourceAddress` object identifying the source to query
-<<<<<<< HEAD
-            resolution_name (optional): the resolution to use for filtering results
-                If not specified, will use the dataset resolution for the queried source
-=======
             resolution (optional): the resolution to use for filtering results
                 If not specified, will use the source resolution for the queried source
->>>>>>> 5c3b477e
             threshold (optional): the threshold to use for creating clusters
                 If None, uses the models' default threshold
                 If an integer, uses that threshold for the specified model, and the
@@ -309,11 +300,7 @@
     @abstractmethod
     def get_resolution_source_configs(
         self,
-<<<<<<< HEAD
-        resolution_name: str,
-=======
         name: ResolutionName,
->>>>>>> 5c3b477e
     ) -> list[SourceConfig]:
         """Get a list of source configurations queriable from a resolution.
 
@@ -487,19 +474,11 @@
         ...
 
     @abstractmethod
-<<<<<<< HEAD
-    def delete_resolution(self, resolution: str, certain: bool) -> None:
-        """Delete a resolution from the database.
-
-        Args:
-            resolution: The name of the resolution to delete.
-=======
     def delete_resolution(self, name: ResolutionName, certain: bool) -> None:
         """Delete a resolution from the database.
 
         Args:
             name: The name of the resolution to delete.
->>>>>>> 5c3b477e
             certain: Whether to delete the model without confirmation.
         """
         ...