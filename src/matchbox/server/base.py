--- conflicted
+++ resolved
@@ -16,12 +16,8 @@
 import boto3
 from botocore.exceptions import ClientError
 from dotenv import find_dotenv, load_dotenv
-<<<<<<< HEAD
+from pyarrow import Table
 from pydantic import Field, SecretStr
-=======
-from pyarrow import Table
-from pydantic import Field
->>>>>>> d0dfd048
 from pydantic_settings import BaseSettings, SettingsConfigDict
 
 from matchbox.common.graph import ResolutionGraph
