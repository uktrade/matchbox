import inspect
from abc import ABC, abstractmethod
from enum import StrEnum
from functools import wraps
from pathlib import Path
from typing import (
    TYPE_CHECKING,
    Any,
    Callable,
    Literal,
    ParamSpec,
    Protocol,
    TypeVar,
    cast,
)

from dotenv import find_dotenv, load_dotenv
from pydantic import Field
from pydantic_settings import BaseSettings, SettingsConfigDict
from rustworkx import PyDiGraph
from sqlalchemy import Engine

<<<<<<< HEAD
from matchbox.server.models import Match, Source
=======
from matchbox.common.db import Source
>>>>>>> d48bd76c

if TYPE_CHECKING:
    from pandas import DataFrame as PandasDataFrame
    from polars import DataFrame as PolarsDataFrame
    from pyarrow import Table as ArrowTable

    from matchbox.common.results import ClusterResults, ProbabilityResults, Results
else:
    PandasDataFrame = Any
    PolarsDataFrame = Any
    ArrowTable = Any
    ClusterResults = Any
    ProbabilityResults = Any
    Results = Any


dotenv_path = find_dotenv(usecwd=True)
load_dotenv(dotenv_path, override=True)

R = TypeVar("R")
P = ParamSpec("P")


class MatchboxBackends(StrEnum):
    """The available backends for Matchbox."""

    POSTGRES = "postgres"


class MatchboxSettings(BaseSettings):
    """Settings for the Matchbox application."""

    model_config = SettingsConfigDict(
        env_prefix="MB__",
        env_nested_delimiter="__",
        use_enum_values=True,
        env_file=".env",
        env_file_encoding="utf-8",
        extra="ignore",
    )

    datasets_config: Path
    batch_size: int = Field(default=250_000)
    backend_type: MatchboxBackends


class BackendManager:
    """Manages the Matchbox backend instance and settings."""

    _instance = None
    _settings = None

    @classmethod
    def initialise(cls, settings: "MatchboxSettings"):
        cls._settings = settings

    @classmethod
    def get_backend(cls) -> "MatchboxDBAdapter":
        if cls._settings is None:
            raise ValueError("BackendManager must be initialized with settings first")

        if cls._instance is None:
            BackendClass = get_backend_class(cls._settings.backend_type)
            cls._instance = BackendClass(cls._settings)
        return cls._instance

    @classmethod
    def get_settings(cls) -> "MatchboxSettings":
        if cls._settings is None:
            raise ValueError("BackendManager must be initialized with settings first")
        return cls._settings


def get_backend_settings(backend_type: MatchboxBackends) -> type[MatchboxSettings]:
    """Get the appropriate settings class based on the backend type."""
    if backend_type == MatchboxBackends.POSTGRES:
        from matchbox.server.postgresql import MatchboxPostgresSettings

        return MatchboxPostgresSettings
    # Add more backend types here as needed
    else:
        raise ValueError(f"Unsupported backend type: {backend_type}")


def get_backend_class(backend_type: MatchboxBackends) -> type["MatchboxDBAdapter"]:
    """Get the appropriate backend class based on the backend type."""
    if backend_type == MatchboxBackends.POSTGRES:
        from matchbox.server.postgresql import MatchboxPostgres

        return MatchboxPostgres
    # Add more backend types here as needed
    else:
        raise ValueError(f"Unsupported backend type: {backend_type}")


def initialise_backend(settings: MatchboxSettings) -> None:
    """Utility function to initialise the Matchbox backend based on settings."""
    BackendManager.initialise(settings)


def initialise_matchbox() -> None:
    """Initialise the Matchbox backend based on environment variables."""
    base_settings = MatchboxSettings()

    SettingsClass = get_backend_settings(base_settings.backend_type)
    settings = SettingsClass()

    initialise_backend(settings)


def inject_backend(func: Callable[..., R]) -> Callable[..., R]:
    """Decorator to inject the Matchbox backend into functions.

    Used to allow user-facing functions to access the backend without needing to
    pass it in. The backend is defined by the MB__BACKEND_TYPE environment variable.

    Can be used for both functions and methods.

    If the user specifies a backend, it will be used instead of the injection.
    """

    @wraps(func)
    def _inject_backend(
        *args: P.args, backend: "MatchboxDBAdapter | None" = None, **kwargs: P.kwargs
    ) -> R:
        if backend is None:
            backend = BackendManager.get_backend()

        sig = inspect.signature(func)
        params = list(sig.parameters.values())

        if params and params[0].name in ("self", "cls"):
            return cast(R, func(args[0], backend, *args[1:], **kwargs))
        else:
            return cast(R, func(backend, *args, **kwargs))

    return cast(Callable[..., R], _inject_backend)


class Countable(Protocol):
    """A protocol for objects that can be counted."""

    def count(self) -> int: ...


class Listable(Protocol):
    """A protocol for objects that can be listed."""

    def list(self) -> list[str]: ...


class ListableAndCountable(Countable, Listable):
    """A protocol for objects that can be counted and listed."""

    pass


class MatchboxModelAdapter(ABC):
    """An abstract base class for Matchbox model adapters.

    Must be able to recover probabilities and clusters from the database,
    but ultimately doesn't care how they're stored.

    Creates these with the pairwise probabilities and the connected components
    of those pairs calculated at every threshold.
    """

    hash: bytes
    name: str

    @property
    @abstractmethod
    def probabilities(self) -> ProbabilityResults: ...

    @property
    @abstractmethod
    def clusters(self) -> ClusterResults: ...

    @property
    @abstractmethod
    def results(self) -> Results: ...

    @results.setter
    @abstractmethod
    def results(self, results: Results) -> None: ...

    @property
    @abstractmethod
    def truth(self) -> float: ...

    @truth.setter
    @abstractmethod
    def truth(self, truth: float) -> None: ...

    @property
    @abstractmethod
    def ancestors(self) -> dict[str, float]: ...

    @property
    @abstractmethod
    def ancestors_cache(self) -> dict[str, float]: ...

    @ancestors_cache.setter
    @abstractmethod
    def ancestors_cache(self, ancestors_cache: dict[str, float]) -> None: ...


class MatchboxDBAdapter(ABC):
    """An abstract base class for Matchbox database adapters."""

    settings: "MatchboxSettings"

    datasets: ListableAndCountable
    models: Countable
    data: Countable
    clusters: Countable
    creates: Countable
    merges: Countable
    proposes: Countable

    @abstractmethod
    def query(
        self,
        selector: dict[str, list[str]],
        model: str | None = None,
        threshold: float | dict[str, float] | None = None,
        return_type: Literal["pandas", "arrow", "polars"] | None = None,
        limit: int = None,
    ) -> PandasDataFrame | ArrowTable | PolarsDataFrame: ...

    @abstractmethod
    def match(
        self,
        source_id: str,
        source: str,
        target: str | list[str],
        model: str,
        threshold: float | dict[str, float] | None = None,
    ) -> Match | list[Match]: ...

    @abstractmethod
    def index(self, dataset: Source) -> None: ...

    @abstractmethod
    def validate_hashes(self, hashes: list[bytes]) -> bool: ...

    @abstractmethod
    def get_dataset(self, db_schema: str, db_table: str, engine: Engine) -> Source: ...

    @abstractmethod
    def get_model_subgraph(self) -> PyDiGraph: ...

    @abstractmethod
    def get_model(self, model: str) -> MatchboxModelAdapter: ...

    @abstractmethod
    def delete_model(self, model: str, certain: bool) -> None: ...

    @abstractmethod
    def insert_model(self, model: str) -> None: ...

    @abstractmethod
    def clear(self, certain: bool) -> None: ...<|MERGE_RESOLUTION|>--- conflicted
+++ resolved
@@ -20,11 +20,7 @@
 from rustworkx import PyDiGraph
 from sqlalchemy import Engine
 
-<<<<<<< HEAD
-from matchbox.server.models import Match, Source
-=======
-from matchbox.common.db import Source
->>>>>>> d48bd76c
+from matchbox.common.db import Match, Source
 
 if TYPE_CHECKING:
     from pandas import DataFrame as PandasDataFrame
