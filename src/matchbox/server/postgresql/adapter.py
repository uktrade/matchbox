--- conflicted
+++ resolved
@@ -372,24 +372,14 @@
         resolution = resolve_model_name(model=model, engine=MBDB.get_engine())
         return get_model_results(engine=MBDB.get_engine(), resolution=resolution)
 
-<<<<<<< HEAD
     def set_model_truth(self, model: str, truth: int) -> None:
-        """Sets the truth threshold for this model, changing the default clusters."""
-=======
-    def set_model_truth(self, model: str, truth: float) -> None:  # noqa: D102
->>>>>>> 0758225a
         resolution = resolve_model_name(model=model, engine=MBDB.get_engine())
         with Session(MBDB.get_engine()) as session:
             session.add(resolution)
             resolution.truth = truth
             session.commit()
 
-<<<<<<< HEAD
     def get_model_truth(self, model: str) -> int:
-        """Gets the current truth threshold for this model."""
-=======
-    def get_model_truth(self, model: str) -> float:  # noqa: D102
->>>>>>> 0758225a
         resolution = resolve_model_name(model=model, engine=MBDB.get_engine())
         return resolution.truth
 
