--- conflicted
+++ resolved
@@ -148,13 +148,8 @@
 
         PKSpace.initialise()
 
-<<<<<<< HEAD
-        self.datasets = SourceConfigs
-        self.models = FilteredResolutions(datasets=False, humans=False, models=True)
-=======
         self.sources = SourceConfigs
         self.models = FilteredResolutions(sources=False, humans=False, models=True)
->>>>>>> 5c3b477e
         self.source_resolutions = FilteredResolutions(
             sources=True, humans=False, models=False
         )
@@ -169,21 +164,13 @@
     def query(  # noqa: D102
         self,
         source: SourceAddress,
-<<<<<<< HEAD
-        resolution_name: str | None = None,
-=======
         resolution: ResolutionName | None = None,
->>>>>>> 5c3b477e
         threshold: int | None = None,
         limit: int | None = None,
     ) -> ArrowTable:
         return query(
             source=source,
-<<<<<<< HEAD
-            resolution_name=resolution_name,
-=======
             resolution=resolution,
->>>>>>> 5c3b477e
             threshold=threshold,
             limit=limit,
         )
@@ -207,11 +194,7 @@
     # Data management
 
     def index(self, source_config: SourceConfig, data_hashes: Table) -> None:  # noqa: D102
-<<<<<<< HEAD
-        insert_dataset(
-=======
         insert_source(
->>>>>>> 5c3b477e
             source_config=source_config,
             data_hashes=data_hashes,
             batch_size=self.settings.batch_size,
@@ -236,11 +219,7 @@
 
     def get_resolution_source_configs(  # noqa: D102
         self,
-<<<<<<< HEAD
-        resolution_name: str,
-=======
         name: ModelResolutionName,
->>>>>>> 5c3b477e
     ) -> list[SourceConfig]:
         with MBDB.get_session() as session:
             # Find resolution by name
@@ -419,17 +398,6 @@
             name=model_config.name,
             left=left_resolution,
             right=right_resolution,
-<<<<<<< HEAD
-            description=model.description,
-        )
-
-    def get_model(self, model: str) -> ModelMetadata:  # noqa: D102
-        resolution = Resolutions.from_name(resolution_name=model, res_type="model")
-        return get_model_metadata(resolution=resolution)
-
-    def set_model_results(self, model: str, results: Table) -> None:  # noqa: D102
-        resolution = Resolutions.from_name(resolution_name=model, res_type="model")
-=======
             description=model_config.description,
         )
 
@@ -439,23 +407,12 @@
 
     def set_model_results(self, name: ModelResolutionName, results: Table) -> None:  # noqa: D102
         resolution = Resolutions.from_name(name=name, res_type="model")
->>>>>>> 5c3b477e
         insert_results(
             results=results,
             resolution=resolution,
             batch_size=self.settings.batch_size,
         )
 
-<<<<<<< HEAD
-    def get_model_results(self, model: str) -> Table:  # noqa: D102
-        resolution = Resolutions.from_name(resolution_name=model, res_type="model")
-        return get_model_results(resolution=resolution)
-
-    def set_model_truth(self, model: str, truth: int) -> None:  # noqa: D102
-        with MBDB.get_session() as session:
-            resolution = Resolutions.from_name(
-                resolution_name=model, res_type="model", session=session
-=======
     def get_model_results(self, name: ModelResolutionName) -> Table:  # noqa: D102
         resolution = Resolutions.from_name(name=name, res_type="model")
         return get_model_results(resolution=resolution)
@@ -464,26 +421,16 @@
         with MBDB.get_session() as session:
             resolution = Resolutions.from_name(
                 name=name, res_type="model", session=session
->>>>>>> 5c3b477e
             )
             resolution.truth = truth
             session.commit()
 
-<<<<<<< HEAD
-    def get_model_truth(self, model: str) -> int:  # noqa: D102
-        resolution = Resolutions.from_name(resolution_name=model, res_type="model")
+    def get_model_truth(self, name: ModelResolutionName) -> int:  # noqa: D102
+        resolution = Resolutions.from_name(name=name, res_type="model")
         return resolution.truth
 
-    def get_model_ancestors(self, model: str) -> list[ModelAncestor]:  # noqa: D102
-        resolution = Resolutions.from_name(resolution_name=model, res_type="model")
-=======
-    def get_model_truth(self, name: ModelResolutionName) -> int:  # noqa: D102
-        resolution = Resolutions.from_name(name=name, res_type="model")
-        return resolution.truth
-
     def get_model_ancestors(self, name: ModelResolutionName) -> list[ModelAncestor]:  # noqa: D102
         resolution = Resolutions.from_name(name=name, res_type="model")
->>>>>>> 5c3b477e
         return [
             ModelAncestor(name=resolution.name, truth=resolution.truth)
             for resolution in resolution.ancestors
@@ -494,11 +441,7 @@
         name: ModelResolutionName,
         ancestors_cache: list[ModelAncestor],
     ) -> None:
-<<<<<<< HEAD
-        resolution = Resolutions.from_name(resolution_name=model, res_type="model")
-=======
-        resolution = Resolutions.from_name(name=name, res_type="model")
->>>>>>> 5c3b477e
+        resolution = Resolutions.from_name(name=name, res_type="model")
         with MBDB.get_session() as session:
             ancestor_names = [ancestor.name for ancestor in ancestors_cache]
             name_to_id = dict(
@@ -521,15 +464,10 @@
 
             session.commit()
 
-<<<<<<< HEAD
-    def get_model_ancestors_cache(self, model: str) -> list[ModelAncestor]:  # noqa: D102
-        resolution = Resolutions.from_name(resolution_name=model, res_type="model")
-=======
     def get_model_ancestors_cache(  # noqa: D102
         self, name: ModelResolutionName
     ) -> list[ModelAncestor]:
         resolution = Resolutions.from_name(name=name, res_type="model")
->>>>>>> 5c3b477e
         with MBDB.get_session() as session:
             query = (
                 select(Resolutions.name, ResolutionFrom.truth_cache)
@@ -543,13 +481,8 @@
                 for name, truth in session.execute(query).all()
             ]
 
-<<<<<<< HEAD
-    def delete_resolution(self, resolution: str, certain: bool = False) -> None:  # noqa: D102
-        resolution = Resolutions.from_name(resolution_name=resolution)
-=======
     def delete_resolution(self, name: ResolutionName, certain: bool = False) -> None:  # noqa: D102
         resolution = Resolutions.from_name(name=name)
->>>>>>> 5c3b477e
         with MBDB.get_session() as session:
             if certain:
                 delete_stmt = delete(Resolutions).where(
