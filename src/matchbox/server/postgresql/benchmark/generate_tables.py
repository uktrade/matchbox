"""Generate tables for benchmarking PostgreSQL backend."""

from itertools import chain
from pathlib import Path
from typing import Iterable

import click
import numpy as np
import pyarrow as pa
import pyarrow.compute as pc
import pyarrow.parquet as pq

from matchbox.common.factories.models import generate_dummy_probabilities
from matchbox.common.hash import HASH_FUNC, hash_data, hash_values
from matchbox.common.logging import get_console
from matchbox.common.transform import (
    attach_components_to_probabilities,
    to_hierarchical_clusters,
)
from matchbox.server.postgresql.utils.insert import HashIDMap

PRESETS = {
    "xs": {
        "source_len": 10_000,
        "dedupe_components": 8000,
        "dedupe_len": 2000,
        "link_components": 6000,
        "link_len": 10_000,
    },
    "s": {
        "source_len": 100_000,
        "dedupe_components": 80_000,
        "dedupe_len": 20_000,
        "link_components": 60_000,
        "link_len": 100_000,
    },
    "m": {
        "source_len": 1_000_000,
        "dedupe_components": 800_000,
        "dedupe_len": 200_000,
        "link_components": 600_000,
        "link_len": 1_000_000,
    },
    "l": {
        "source_len": 10_000_000,
        "dedupe_components": 8_000_000,
        "dedupe_len": 2_000_000,
        "link_components": 6_000_000,
        "link_len": 10_000_000,
    },
    "xl": {
        "source_len": 100_000_000,
        "dedupe_components": 80_000_000,
        "dedupe_len": 20_000_000,
        "link_components": 60_000_000,
        "link_len": 100_000_000,
    },
}


def _hash_list_int(li: list[int]) -> list[bytes]:
    return [HASH_FUNC(str(i).encode("utf-8")).digest() for i in li]


def generate_sources(
    dataset_start_id: int = 1,
) -> tuple[pa.Table, pa.Table]:
    """Generate sources and source_columns tables.

    Args:
        dataset_start_id: Starting ID for dataset resolution IDs

    Returns:
        Tuple of (sources_table, source_columns_table) as PyArrow tables
    """
    # Sources data
    sources_resolution_id = [dataset_start_id, dataset_start_id + 1]
    sources_resolution_names = ["source1@warehouse", "source2@warehouse"]
    sources_full_names = ["dbt.companies_house", "dbt.hmrc_exporters"]
    sources_id = ["company_number", "id"]
    warehouse_hashes = [bytes("foo".encode("ascii"))] * 2

    # Create sources table without column arrays
    sources_table = pa.table(
        {
            "resolution_id": pa.array(sources_resolution_id, type=pa.uint64()),
            "resolution_name": pa.array(sources_resolution_names, type=pa.string()),
            "full_name": pa.array(sources_full_names, type=pa.string()),
<<<<<<< HEAD
            "warehouse_hash": pa.array(warehouse_hashes, type=pa.binary()),
            "db_pk": pa.array(sources_id, type=pa.string()),
=======
            "warehouse_hash": pa.array(warehouse_hashes, type=pa.large_binary()),
            "id": pa.array(sources_id, type=pa.string()),
            "column_names": pa.array(column_names, type=pa.list_(pa.string())),
            "column_aliases": pa.array(column_aliases, type=pa.list_(pa.string())),
            "column_types": pa.array(column_types, type=pa.list_(pa.string())),
>>>>>>> 2c4e6733
        }
    )

    # Column data
    column_names = [["col1"], ["col2"]]
    column_aliases = [["col1"], ["col2"]]
    column_types = [["TEXT"], ["TEXT"]]

    # Create flattened data for source_columns table
    column_ids = []
    source_ids = []
    column_indices = []
    column_name_values = []
    column_alias_values = []
    column_type_values = []

    # Start with column_id = 1
    next_column_id = 1

    # Process each source and its columns
    for i, source_id in enumerate(sources_resolution_id):
        for j, (name, alias, type_val) in enumerate(
            zip(column_names[i], column_aliases[i], column_types[i], strict=True)
        ):
            column_ids.append(next_column_id)
            next_column_id += 1
            source_ids.append(source_id)
            column_indices.append(j)
            column_name_values.append(name)
            column_alias_values.append(alias)
            column_type_values.append(type_val)

    # Create source_columns table
    source_columns_table = pa.table(
        {
            "column_id": pa.array(column_ids, type=pa.uint64()),
            "source_id": pa.array(source_ids, type=pa.uint64()),
            "column_index": pa.array(column_indices, type=pa.int32()),
            "column_name": pa.array(column_name_values, type=pa.string()),
            "column_alias": pa.array(column_alias_values, type=pa.string()),
            "column_type": pa.array(column_type_values, type=pa.string()),
        }
    )

    return sources_table, source_columns_table


def generate_resolutions(dataset_start_id: int = 1) -> pa.Table:
    """Generate resolutions table.

    Args:
        dataset_start_id: Starting ID for dataset resolution IDs

    Returns:
        PyArrow resolutions table
    """
    base_id = dataset_start_id
    resolutions_resolution_id = [
        base_id,
        base_id + 1,
        base_id + 2,
        base_id + 3,
        base_id + 4,
    ]
    resolutions_name = ["source1", "source2", "dedupe1", "dedupe2", "link"]
    resolutions_resolution_hash = [
        HASH_FUNC(rid.encode("utf-8")).digest() for rid in resolutions_name
    ]
    resolutions_type = ["dataset", "dataset", "model", "model", "model"]
    resolutions_float = [None, None, 0.8, 0.8, 0.9]

    return pa.table(
        {
            "resolution_id": pa.array(resolutions_resolution_id, type=pa.uint64()),
            "resolution_hash": pa.array(
                resolutions_resolution_hash, type=pa.large_binary()
            ),
            "type": pa.array(resolutions_type, type=pa.string()),
            "name": pa.array(resolutions_name, type=pa.string()),
            "description": pa.array(resolutions_name, type=pa.string()),
            "truth": pa.array(resolutions_float, type=pa.float64()),
        }
    )


def generate_resolution_from(dataset_start_id: int = 1) -> pa.Table:
    """Generate resolution_from table.

    Args:
        dataset_start_id: Starting ID for dataset resolution IDs

    Returns:
        PyArrow resolution_from table
    """
    base_id = dataset_start_id
    # 1 and 2 are sources; 3 and 4 are dedupers; 5 is a linker
    resolution_parent = [
        base_id,
        base_id,
        base_id + 2,
        base_id + 1,
        base_id + 1,
        base_id + 3,
    ]
    resolution_child = [
        base_id + 2,
        base_id + 4,
        base_id + 4,
        base_id + 3,
        base_id + 4,
        base_id + 4,
    ]
    resolution_level = [1, 2, 1, 1, 2, 1]
    resolution_truth_cache = [None, None, 70, None, None, 70]

    return pa.table(
        {
            "parent": pa.array(resolution_parent, type=pa.uint64()),
            "child": pa.array(resolution_child, type=pa.uint64()),
            "level": pa.array(resolution_level, type=pa.uint32()),
            "truth_cache": pa.array(resolution_truth_cache, type=pa.uint8()),
        }
    )


def generate_cluster_source(
    range_left: int,
    range_right: int,
    resolution_source: int,
    cluster_start_id: int = 0,
    pk_start_id: int = 0,  # Need to track the global pk_id to ensure uniqueness
) -> tuple[pa.Table, pa.Table]:
    """Generate both Clusters and ClusterSourcePK tables for source rows.

    Args:
        range_left: first ID to generate
        range_right: last ID to generate, plus one
        resolution_source: resolution ID for the source
        cluster_start_id: Starting ID for clusters
        pk_start_id: Starting ID for primary keys

    Returns:
        Tuple of (Clusters table, ClusterSourcePK table)
    """
    # Generate cluster IDs
    source = list(range(cluster_start_id + range_left, cluster_start_id + range_right))

    # Create the Clusters table (without dataset column)
    clusters_table = pa.table(
        {
            "cluster_id": pa.array(source, type=pa.uint64()),
<<<<<<< HEAD
            "cluster_hash": pa.array(_hash_list_int(source), type=pa.binary()),
=======
            "cluster_hash": pa.array(_hash_list_int(source), type=pa.large_binary()),
            "dataset": pa.array([resolution_source] * len(source), type=pa.uint64()),
            "source_pk": pa.array(create_source_pk(source), type=pa.list_(pa.string())),
>>>>>>> 2c4e6733
        }
    )

    # Generate data and create ClusterSourcePK table
    pk_ids = []
    cluster_ids = []
    source_ids = []
    source_pks = []

    for i, cluster_id in enumerate(source):
        # Create a single source_pk entry for each cluster
        pk_ids.append(pk_start_id + i)
        cluster_ids.append(cluster_id)
        source_ids.append(resolution_source)
        source_pks.append(str(cluster_id))

    cluster_source_pks_table = pa.table(
        {
            "pk_id": pa.array(pk_ids, type=pa.int32()),
            "cluster_id": pa.array(cluster_ids, type=pa.uint64()),
            "source_id": pa.array(source_ids, type=pa.uint64()),
            "source_pk": pa.array(source_pks, type=pa.string()),
        }
    )

    return clusters_table, cluster_source_pks_table


def generate_result_tables(
    left_ids: Iterable[int],
    right_ids: Iterable[int] | None,
    resolution_id: int,
    next_id: int,
    n_components: int,
    n_probs: int,
    prob_min: float = 0.6,
    prob_max: float = 1,
) -> tuple[list[int], pa.Table, pa.Table, pa.Table, int]:
    """Generate probabilities, contains and clusters tables.

    Args:
        left_ids: list of IDs for rows to dedupe, or for left rows to link
        right_ids: list of IDs for right rows to link
        resolution_id: ID of resolution for this dedupe or link model
        next_id: the next ID to use when generating IDs
        n_components: number of implied connected components
        n_probs: total number of probability edges to be generated
        prob_min: minimum value for probabilities to be generated
        prob_max: maximum value for probabilities to be generated

    Returns:
        Tuple with 1 list of top-level clusters, 3 PyArrow tables, for probabilities,
        contains, and clusters, and the next ID to use for future calls
    """
    probs = generate_dummy_probabilities(
        tuple(left_ids),
        tuple(right_ids) if right_ids else None,
        (prob_min, prob_max),
        n_components,
        n_probs,
    )

    # Create a lookup table for hashes
    all_probs = pa.concat_arrays(
        [probs["left_id"].combine_chunks(), probs["right_id"].combine_chunks()]
    )

    lookup = pa.table(
        {
            "id": all_probs,
            "hash": pa.array(
                [hash_data(p) for p in all_probs.to_pylist()], type=pa.large_binary()
            ),
        }
    )

    hm = HashIDMap(start=next_id, lookup=lookup)

    # Join hashes, probabilities and components
    probs_with_ccs = attach_components_to_probabilities(
        pa.table(
            {
                "left_id": hm.get_hashes(probs["left_id"]),
                "right_id": hm.get_hashes(probs["right_id"]),
                "probability": probs["probability"],
            }
        )
    )

    # Calculate hierarchies
    hierarchy = to_hierarchical_clusters(
        probabilities=probs_with_ccs,
        hash_func=hash_values,
        dtype=pa.large_binary,
    )

    # Shape into tables
    new_hierarchy_schema = pa.schema(
        [
            pa.field("parent", pa.uint64()),
            pa.field("child", pa.uint64()),
            pa.field("probability", pa.uint8()),
        ]
    )
    hierarchy = pa.Table.from_arrays(
        [
            pa.array(hm.get_ids(hierarchy["parent"]), type=pa.uint64()),
            pa.array(hm.get_ids(hierarchy["child"]), type=pa.uint64()),
            hierarchy["probability"],
        ],
        schema=new_hierarchy_schema,
    ).sort_by([("parent", "ascending")])

    prev_parent = None
    unique_indices = []
    i = -1
    for batch in hierarchy.to_batches():
        d = batch.to_pydict()
        for parent in d["parent"]:
            i += 1
            if parent != prev_parent:
                unique_indices.append(i)
                prev_parent = parent

    mask = np.full((len(hierarchy)), False)
    mask[unique_indices] = True
    unique_parent_hierarchy = hierarchy.filter(mask=mask)
    unique_parent_ids = unique_parent_hierarchy["parent"].combine_chunks()

    parent_ids = hierarchy["parent"]
    child_ids = hierarchy["child"]
    unique_child_ids = pc.unique(child_ids)

    probabilities_table = pa.table(
        {
            "resolution": pa.array(
                [resolution_id] * len(unique_parent_ids), type=pa.uint64()
            ),
            "cluster": unique_parent_ids,
            "probability": unique_parent_hierarchy["probability"],
        }
    )

    contains_table = pa.table(
        {
            "parent": parent_ids,
            "child": child_ids,
        }
    )

    clusters_table = pa.table(
        {
            "cluster_id": unique_parent_ids,
            "cluster_hash": hm.get_hashes(unique_parent_ids),
        }
    )

    # Compute top clusters
    parents_not_children = pc.filter(
        unique_parent_ids, pc.invert(pc.is_in(unique_parent_ids, unique_child_ids))
    )
    right_ids_or_empty = [] if not right_ids else right_ids
    all_sources = pa.array(chain(left_ids, right_ids_or_empty), type=pa.uint64())

    sources_not_children = pc.filter(
        all_sources, pc.invert(pc.is_in(all_sources, unique_child_ids))
    )
    top_clusters = pc.unique(
        pa.concat_arrays([parents_not_children, sources_not_children])
    )

    return (
        top_clusters,
        probabilities_table,
        contains_table,
        clusters_table,
        hm.next_int,
    )


def generate_all_tables(
    source_len: int,
    dedupe_components: int,
    dedupe_len: int,
    link_components: int,
    link_len: int,
    cluster_start_id: int = 0,
    dataset_start_id: int = 1,
    pk_start_id: int = 0,
) -> dict[str, pa.Table]:
    """Make all six PostgreSQL backend tables.

    It will create two sources, one deduper for each, and one linker from
    each deduper.

    Args:
        source_len: length of each data source
        dedupe_components: number of connected components implied by each deduper
        dedupe_len: probabilities generated by each deduper
        link_components: number of connected components implied by each linker
        link_len: probabilities generated by each linker
        cluster_start_id: Starting ID for clusters
        dataset_start_id: Starting ID for dataset resolution IDs
        pk_start_id: Starting ID for primary keys (globally unique)

    Returns:
        A dictionary where keys are table names and values are PyArrow tables
    """
    console = get_console()

    console.log("Generating sources")
    resolutions = generate_resolutions(dataset_start_id)
    resolution_from = generate_resolution_from(dataset_start_id)
    sources, columns = generate_sources(dataset_start_id)

    clusters_source1, source_pks1 = generate_cluster_source(
        range_left=0,
        range_right=source_len,
        resolution_source=dataset_start_id,
        cluster_start_id=cluster_start_id,
        pk_start_id=pk_start_id,
    )

    current_pk_id = pk_start_id + len(source_pks1)

    clusters_source2, source_pks2 = generate_cluster_source(
        range_left=source_len,
        range_right=source_len * 2,
        resolution_source=dataset_start_id + 1,
        cluster_start_id=cluster_start_id,
        pk_start_id=current_pk_id,
    )

    current_pk_id += len(source_pks2)

    initial_next_id = cluster_start_id + (source_len * 2)

    console.log("Generating the deduplication tables")
    (
        top_clusters1,
        probabilities_dedupe1,
        contains_dedupe1,
        clusters_dedupe1,
        next_id1,
    ) = generate_result_tables(
        left_ids=clusters_source1["cluster_id"].to_pylist(),
        right_ids=None,
        resolution_id=dataset_start_id + 2,
        next_id=initial_next_id,
        n_components=dedupe_components,
        n_probs=dedupe_len,
    )

    (
        top_clusters2,
        probabilities_dedupe2,
        contains_dedupe2,
        clusters_dedupe2,
        next_id2,
    ) = generate_result_tables(
        left_ids=clusters_source2["cluster_id"].to_pylist(),
        right_ids=None,
        resolution_id=dataset_start_id + 3,
        next_id=next_id1,
        n_components=dedupe_components,
        n_probs=dedupe_len,
    )

    console.log("Generating the link tables")
    _, probabilities_link, contains_link, clusters_link, final_next_id = (
        generate_result_tables(
            left_ids=top_clusters1,
            right_ids=top_clusters2,
            resolution_id=dataset_start_id + 4,
            next_id=next_id2,
            n_components=link_components,
            n_probs=link_len,
        )
    )

    probabilities = pa.concat_tables(
        [probabilities_dedupe1, probabilities_dedupe2, probabilities_link]
    ).combine_chunks()
    contains = pa.concat_tables(
        [contains_dedupe1, contains_dedupe2, contains_link]
    ).combine_chunks()
    clusters = pa.concat_tables(
        [
            clusters_source1,
            clusters_source2,
            clusters_dedupe1,
            clusters_dedupe2,
            clusters_link,
        ]
    ).combine_chunks()

    # Combine the source primary keys tables
    cluster_source_pks = pa.concat_tables([source_pks1, source_pks2]).combine_chunks()

    console.log("Generation complete.")
    console.log(f"Next dataset id: {dataset_start_id + 5}")
    console.log(f"Next cluster id: {final_next_id}")
    console.log(f"Next pk id: {current_pk_id}")

    return {
        "resolutions": resolutions,
        "resolution_from": resolution_from,
        "sources": sources,
        "source_columns": columns,
        "clusters": clusters,
        "cluster_source_pks": cluster_source_pks,
        "contains": contains,
        "probabilities": probabilities,
    }


@click.command()
@click.option("-s", "--settings", type=str, required=True, help="Settings dict to use.")
@click.option(
    "-o",
    "--output-dir",
    type=click.Path(exists=True, path_type=Path),
    help="Directory to save parquets to.",
)
@click.option(
    "-c", "--cluster-start-id", type=int, default=0, help="Starting ID for clusters"
)
@click.option(
    "-d",
    "--dataset-start-id",
    type=int,
    default=1,
    help="Starting ID for dataset resolution IDs",
)
def main(
    settings: str,
    output_dir: Path,
    cluster_start_id: int,
    dataset_start_id: int,
) -> None:
    """Command line tool for generating data.

    Args:
        settings: The key of the settings dictionary to use
        output_dir: Where to save the output files
        cluster_start_id: The first integer to use for clusters
        dataset_start_id: The first integer to use for datasets

    Examples:
        ```shell
        generate_tables.py \
            --settings xl \
            --output-dir data/v4 \
            --dataset-start-id 6742 \
            --cluster-start-id 7
        ```
        ```shell
        generate_tables.py -s s -o data/v4 -d 1 -c 0
        ```
    """
    console = get_console()

    if not output_dir:
        output_dir = Path.cwd() / "data" / "all_tables"
    if settings not in PRESETS:
        raise ValueError(f"Settings {settings} are invalid")

    config = PRESETS[settings]
    source_len = config["source_len"]
    dedupe_components = config["dedupe_components"]
    dedupe_len = config["dedupe_len"]
    link_len = config["link_len"]
    link_components = config["link_components"]

    all_tables = generate_all_tables(
        source_len=source_len,
        dedupe_components=dedupe_components,
        dedupe_len=dedupe_len,
        link_components=link_components,
        link_len=link_len,
        cluster_start_id=cluster_start_id,
        dataset_start_id=dataset_start_id,
    )

    output_dir /= settings
    output_dir.mkdir(parents=True, exist_ok=True)

    console.log("Writing to disk")
    for name, table in all_tables.items():
        pq.write_table(table, output_dir / f"{name}.parquet")

    console.log("Complete")


if __name__ == "__main__":
    main()<|MERGE_RESOLUTION|>--- conflicted
+++ resolved
@@ -86,16 +86,8 @@
             "resolution_id": pa.array(sources_resolution_id, type=pa.uint64()),
             "resolution_name": pa.array(sources_resolution_names, type=pa.string()),
             "full_name": pa.array(sources_full_names, type=pa.string()),
-<<<<<<< HEAD
-            "warehouse_hash": pa.array(warehouse_hashes, type=pa.binary()),
+            "warehouse_hash": pa.array(warehouse_hashes, type=pa.large_binary()),
             "db_pk": pa.array(sources_id, type=pa.string()),
-=======
-            "warehouse_hash": pa.array(warehouse_hashes, type=pa.large_binary()),
-            "id": pa.array(sources_id, type=pa.string()),
-            "column_names": pa.array(column_names, type=pa.list_(pa.string())),
-            "column_aliases": pa.array(column_aliases, type=pa.list_(pa.string())),
-            "column_types": pa.array(column_types, type=pa.list_(pa.string())),
->>>>>>> 2c4e6733
         }
     )
 
@@ -247,13 +239,7 @@
     clusters_table = pa.table(
         {
             "cluster_id": pa.array(source, type=pa.uint64()),
-<<<<<<< HEAD
-            "cluster_hash": pa.array(_hash_list_int(source), type=pa.binary()),
-=======
             "cluster_hash": pa.array(_hash_list_int(source), type=pa.large_binary()),
-            "dataset": pa.array([resolution_source] * len(source), type=pa.uint64()),
-            "source_pk": pa.array(create_source_pk(source), type=pa.list_(pa.string())),
->>>>>>> 2c4e6733
         }
     )
 
