--- conflicted
+++ resolved
@@ -966,7 +966,6 @@
     __table_args__ = (UniqueConstraint("name", name="user_name_unique"),)
 
 
-<<<<<<< HEAD
 class EvalSamples(CountMixin, MBDB.MatchboxBase):
     """Table attaching clusters to sample sets."""
 
@@ -1003,7 +1002,10 @@
     __table_args__ = (
         UniqueConstraint(
             "collection_id", "name", name="unique_collection_sampleset_name"
-=======
+        ),
+    )
+
+
 class Groups(CountMixin, MBDB.MatchboxBase):
     """Groups for permission management."""
 
@@ -1082,7 +1084,6 @@
             "collection_id",
             "is_system",
             name="unique_permission_grant",
->>>>>>> 2a2b854f
         ),
     )
 
