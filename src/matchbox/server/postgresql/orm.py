--- conflicted
+++ resolved
@@ -5,11 +5,8 @@
     CheckConstraint,
     Column,
     ForeignKey,
-<<<<<<< HEAD
     Index,
-=======
     UniqueConstraint,
->>>>>>> c426882b
     select,
 )
 from sqlalchemy.dialects.postgresql import ARRAY, BYTEA, JSONB
@@ -106,9 +103,9 @@
         """Returns all ancestors and their cached truth values from this model."""
         with Session(MBDB.get_engine()) as session:
             lineage_query = (
-                select(ModelsFrom.parent, ModelsFrom.truth_cache)
-                .where(ModelsFrom.child == self.hash)
-                .order_by(ModelsFrom.level.desc())
+                select(ResolutionFrom.parent, ResolutionFrom.truth_cache)
+                .where(ResolutionFrom.child == self.hash)
+                .order_by(ResolutionFrom.level.desc())
             )
 
             results = session.execute(lineage_query).all()
@@ -127,52 +124,25 @@
                 f"Target resolution must be of type 'dataset', got {dataset.type}"
             )
 
-<<<<<<< HEAD
-        if self.hash == model.hash:
-            return {model.hash: None}
+        if self.hash == dataset.hash:
+            return {dataset.hash: None}
 
         with Session(MBDB.get_engine()) as session:
             path_query = (
-                select(ModelsFrom.parent, ModelsFrom.truth_cache)
-                .join(Models, Models.hash == ModelsFrom.parent)
-                .where(ModelsFrom.child == self.hash)
-                .order_by(ModelsFrom.level.desc())
-=======
-        if self.hash == dataset.hash:
-            return {}
-
-        with Session(MBDB.get_engine()) as session:
-            path_query = (
-                select(
-                    ResolutionFrom.parent, ResolutionFrom.truth_cache, Resolutions.type
-                )
+                select(ResolutionFrom.parent, ResolutionFrom.truth_cache)
                 .join(Resolutions, Resolutions.hash == ResolutionFrom.parent)
                 .where(ResolutionFrom.child == self.hash)
                 .order_by(ResolutionFrom.level.desc())
->>>>>>> c426882b
             )
 
             results = session.execute(path_query).all()
 
-<<<<<<< HEAD
-            if not any(parent == model.hash for parent, _ in results):
-=======
-            if not any(parent == dataset.hash for parent, _, _ in results):
->>>>>>> c426882b
+            if not any(parent == dataset.hash for parent, _ in results):
                 raise ValueError(
                     f"No path between resolution {self.name}, dataset {dataset.name}"
                 )
 
-<<<<<<< HEAD
             lineage = {parent: truth for parent, truth in results}
-=======
-            lineage = {
-                parent: truth
-                for parent, truth, type in results
-                if type != ResolutionNodeType.DATASET.value
-            }
-
->>>>>>> c426882b
             lineage[self.hash] = self.truth
 
             return lineage
