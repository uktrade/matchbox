"""Utilities for inserting data into the PostgreSQL backend."""

from typing import Iterator

import polars as pl
import pyarrow as pa
from sqlalchemy import delete, select, update
from sqlalchemy.dialects.postgresql import BYTEA
from sqlalchemy.exc import SQLAlchemyError

from matchbox.common.db import sql_to_df
<<<<<<< HEAD
from matchbox.common.dtos import ModelType, Resolution
from matchbox.common.exceptions import (
    MatchboxModelConfigError,
    MatchboxResolutionAlreadyExists,
)
from matchbox.common.graph import (
    ModelResolutionName,
    ResolutionType,
    SourceResolutionName,
)
=======
from matchbox.common.dtos import Resolution
from matchbox.common.exceptions import MatchboxResolutionAlreadyExists
from matchbox.common.graph import ResolutionType
>>>>>>> c2b26d6e
from matchbox.common.hash import IntMap, hash_arrow_table
from matchbox.common.logging import logger
from matchbox.common.transform import Cluster, DisjointSet
from matchbox.server.postgresql.db import MBDB
from matchbox.server.postgresql.orm import (
    Clusters,
    ClusterSourceKey,
    Contains,
    PKSpace,
    Probabilities,
    Resolutions,
    Results,
    SourceConfigs,
)
from matchbox.server.postgresql.utils.db import (
    compile_sql,
    ingest_to_temporary_table,
    large_append,
)
from matchbox.server.postgresql.utils.query import get_parent_clusters_and_leaves


def insert_source(resolution: Resolution) -> None:
    """Indexes a source configuration within Matchbox."""
    log_prefix = f"Index {resolution.name}"

    with MBDB.get_session() as session:
        logger.info("Begin source configuration", prefix=log_prefix)

<<<<<<< HEAD
        # Check if resolution already exists
        exists_stmt = select(Resolutions).where(Resolutions.name == resolution.name)
        if session.scalar(exists_stmt) is not None:
            raise MatchboxResolutionAlreadyExists

        # Create new resolution
        db_resolution = Resolutions(
            name=resolution.name,
            description=resolution.description,
            truth=resolution.truth,
            hash=None,
            type=ResolutionType.SOURCE.value,
        )
        session.add(db_resolution)
        session.flush()

        # Create new source with relationship to the resolution
        source_obj = SourceConfigs.from_dto(resolution, db_resolution.resolution_id)
        session.add(source_obj)
=======
        # TODO: Remove check. Backwards compatibility for current upsert logic
        # In next PR, insert, update and delete are separate
        existing = session.scalar(
            select(Resolutions).where(
                Resolutions.name == resolution.name,
                Resolutions.type == ResolutionType.SOURCE,
            )
        )
        if existing:
            logger.info("Deleting existing", prefix=log_prefix)
            session.delete(existing.source_config)
            session.flush()

        # Create the resolution (will error if it exists)
        # TODO: Remove try/except. Backwards compatibility for current upsert logic
        # In next PR, insert, update and delete are separate, and SourceConfigs
        # are managed through Resolutions alone
        try:
            resolution_orm = Resolutions.from_dto(resolution, session)
        except MatchboxResolutionAlreadyExists:
            resolution_orm = Resolutions.from_name(resolution.name, session=session)
            resolution_orm.source_config = SourceConfigs.from_dto(resolution.config)

        resolution_orm.hash = content_hash
>>>>>>> c2b26d6e
        session.commit()

        logger.info(
            "Added to Resolutions, SourceConfigs, SourceFields", prefix=log_prefix
        )

<<<<<<< HEAD

def insert_hashes(
    name: SourceResolutionName,
    data_hashes: pa.Table,
    batch_size: int,
) -> None:
    """Indexes hash data for a source within Matchbox.

    Args:
        name: The name of the source resolution
        data_hashes: Arrow table containing hash data
        batch_size: Batch size for bulk operations
    """
    log_prefix = f"Index hashes {name}"
    content_hash = hash_arrow_table(data_hashes)

    with MBDB.get_session() as session:
        resolution = Resolutions.from_name(
            name=name, res_type=ResolutionType.SOURCE, session=session
        )
        # Check if the content hash is the same
        if resolution.hash == content_hash:
            logger.info("Source data matches index. Finished", prefix=log_prefix)
            return

        resolution_id = resolution.resolution_id
        source_config_id = resolution.source_config.source_config_id
=======
        # Store IDs for later use if needed
        resolution_id = resolution_orm.resolution_id
        source_config_id = resolution_orm.source_config.source_config_id
>>>>>>> c2b26d6e

    # Don't insert new hashes, but new keys need existing hash IDs
    with MBDB.get_adbc_connection() as conn:
        existing_hash_lookup: pl.DataFrame = sql_to_df(
            stmt=compile_sql(select(Clusters.cluster_id, Clusters.cluster_hash)),
            connection=conn.dbapi_connection,
            return_type="polars",
        )

    data_hashes: pl.DataFrame = pl.from_arrow(data_hashes)
    if existing_hash_lookup.is_empty():
        new_hashes = data_hashes.select("hash").unique()
    else:
        new_hashes = (
            data_hashes.select("hash")
            .unique()
            .join(
                other=existing_hash_lookup,
                left_on="hash",
                right_on="cluster_hash",
                how="anti",
            )
        )

    if new_hashes.shape[0]:
        # Create new cluster records with sequential IDs
        next_cluster_id = PKSpace.reserve_block("clusters", len(new_hashes))
    else:
        # The value of next_cluster_id is irrelevant as cluster_records will be empty
        next_cluster_id = 0

    cluster_records = (
        new_hashes.with_row_index("cluster_id")
        .with_columns(
            [
                (pl.col("cluster_id") + next_cluster_id)
                .cast(pl.Int64)
                .alias("cluster_id")
            ]
        )
        .rename({"hash": "cluster_hash"})
    )

    # Create a combined lookup with both existing and new mappings
    lookup = pl.concat([existing_hash_lookup, cluster_records], how="vertical")

    # Add cluster_id values to data hashes
    hashes_with_ids = data_hashes.join(lookup, left_on="hash", right_on="cluster_hash")

    # Explode keys
    keys_records = (
        hashes_with_ids.select(["cluster_id", "keys"])
        .explode("keys")
        .rename({"keys": "key"})
    )

    if keys_records.shape[0] > 0:
        next_key_id = PKSpace.reserve_block("cluster_keys", len(keys_records))
    else:
        # The next_key_id is irrelevant if we don't write any keys records
        next_key_id = 0

    # Add required columns
    keys_records = keys_records.with_row_index("key_id").with_columns(
        [
            (pl.col("key_id") + next_key_id).alias("key_id"),
            pl.lit(source_config_id, dtype=pl.Int64).alias("source_config_id"),
        ]
    )

    # Insert new clusters and all source primary keys
    with MBDB.get_adbc_connection() as adbc_connection:
        try:
            # Bulk insert into Clusters table (only new clusters)
            if not cluster_records.is_empty():
                large_append(
                    data=cluster_records.to_arrow(),
                    table_class=Clusters,
                    adbc_connection=adbc_connection,
                    max_chunksize=batch_size,
                )
                logger.info(
                    f"Added {len(cluster_records):,} objects to Clusters table",
                    prefix=log_prefix,
                )

            # Bulk insert into ClusterSourceKey table (all links)
            if not keys_records.is_empty():
                large_append(
                    data=keys_records.to_arrow(),
                    table_class=ClusterSourceKey,
                    adbc_connection=adbc_connection,
                    max_chunksize=batch_size,
                )
                logger.info(
                    f"Added {len(keys_records):,} PKs to ClusterSourceKey table",
                    prefix=log_prefix,
                )

            adbc_connection.commit()

        except Exception as e:
            # Log the error and rollback
            logger.warning(f"Error, rolling back: {e}", prefix=log_prefix)
            adbc_connection.rollback()
            raise

    # Insert successful, safe to update the resolution's content hash
    with MBDB.get_session() as session:
        if not keys_records.is_empty():
            stmt = (
                update(Resolutions)
                .where(Resolutions.resolution_id == resolution_id)
                .values(hash=content_hash)
            )
            session.execute(stmt)
            session.commit()

    if cluster_records.is_empty() and keys_records.is_empty():
        logger.info("No new records to add", prefix=log_prefix)

    logger.info("Finished", prefix=log_prefix)


<<<<<<< HEAD
def insert_model(resolution: Resolution) -> None:
    """Writes a model resolution to Matchbox with a default truth value of 100.

    Args:
        resolution: The model resolution to insert

    Raises:
        MatchboxResolutionNotFoundError: If the specified parent models don't exist.
        MatchboxResolutionAlreadyExists: If the specified model already exists.
        MatchboxModelConfigError: If parent resolutions share ancestors.
    """
    model_config = resolution.config
    log_prefix = f"Model {resolution.name}"
    logger.info("Registering", prefix=log_prefix)

    with MBDB.get_session() as session:
        # Check if resolution exists
        exists_stmt = select(Resolutions).where(Resolutions.name == resolution.name)
        if session.scalar(exists_stmt) is not None:
            raise MatchboxResolutionAlreadyExists

        # Get parent resolutions
        left_resolution = Resolutions.from_name(
            name=model_config.left_resolution, session=session
        )

        right_resolution = left_resolution
        if model_config.type == ModelType.LINKER:
            right_resolution = Resolutions.from_name(
                name=model_config.right_resolution, session=session
            )

            # Validate no shared ancestors
            left_ancestors = {a.name for a in left_resolution.ancestors}
            right_ancestors = {a.name for a in right_resolution.ancestors}
            shared_ancestors = left_ancestors & right_ancestors

            if shared_ancestors:
                raise MatchboxModelConfigError(
                    f"Resolutions '{left_resolution.name}' and "
                    f"'{right_resolution.name}' "
                    f"share common ancestor(s): {', '.join(shared_ancestors)}. "
                    f"Resolutions cannot share ancestors."
                )

        # Create the new resolution
        new_res = Resolutions(
            type=ResolutionType.MODEL.value,
            name=resolution.name,
            description=resolution.description,
            truth=resolution.truth or 100,
        )
        session.add(new_res)
        session.flush()

        def _create_closure_entries(parent_resolution: Resolutions) -> None:
            """Create closure entries for the new model."""
            session.add(
                ResolutionFrom(
                    parent=parent_resolution.resolution_id,
                    child=new_res.resolution_id,
                    level=1,
                    truth_cache=parent_resolution.truth,
                )
            )

            ancestor_entries = (
                session.query(ResolutionFrom)
                .filter(ResolutionFrom.child == parent_resolution.resolution_id)
                .all()
            )

            for entry in ancestor_entries:
                session.add(
                    ResolutionFrom(
                        parent=entry.parent,
                        child=new_res.resolution_id,
                        level=entry.level + 1,
                        truth_cache=entry.truth_cache,
                    )
                )

        # Create resolution lineage entries
        _create_closure_entries(parent_resolution=left_resolution)

        if right_resolution != left_resolution:
            _create_closure_entries(parent_resolution=right_resolution)

        resolution_id = new_res.resolution_id
        session.commit()

    logger.info(f"Inserted new model with ID {resolution_id}", prefix=log_prefix)
    logger.info("Done!", prefix=log_prefix)


=======
>>>>>>> c2b26d6e
def _build_cluster_objects(
    nested_dict: dict[int, dict[str, list[dict]]],
    intmap: IntMap,
) -> dict[int, Cluster]:
    """Convert the nested dictionary to Cluster objects.

    Args:
        nested_dict: Dictionary from get_parent_clusters_and_leaves()
        intmap: IntMap object for creating new IDs safely

    Returns:
        Dict mapping cluster IDs to Cluster objects
    """
    cluster_lookup: dict[int, Cluster] = {}

    for cluster_id, data in nested_dict.items():
        # Create leaf clusters on-demand
        leaves = []
        for leaf_data in data["leaves"]:
            leaf_id = leaf_data["leaf_id"]
            if leaf_id not in cluster_lookup:
                cluster_lookup[leaf_id] = Cluster(
                    id=leaf_id, hash=leaf_data["leaf_hash"], intmap=intmap
                )
            leaves.append(cluster_lookup[leaf_id])

        # Create parent cluster
        cluster_lookup[cluster_id] = Cluster(
            id=cluster_id,
            hash=data["root_hash"],
            probability=data["probability"],
            leaves=leaves,
            intmap=intmap,
        )

    return cluster_lookup


def _results_to_cluster_pairs(
    cluster_lookup: dict[int, Cluster],
    results: pa.Table,
) -> Iterator[tuple[Cluster, Cluster, int]]:
    """Convert the results from a PyArrow table to an iterator of cluster pairs.

    Args:
        cluster_lookup (dict[int, Cluster]): A dictionary mapping cluster IDs to
            Cluster objects.
        results (pa.Table): The PyArrow table containing the results: left_id
            right_id, and probability.

    Returns:
        list[tuple[Cluster, Cluster, int]]: An iterator of tuples, each containing
            the left cluster, right cluster, and the probability, in descending
            order of probability.
    """
    for row in pl.from_arrow(results).sort("probability", descending=True).iter_rows():
        left_cluster: Cluster = cluster_lookup[row[0]]
        right_cluster: Cluster = cluster_lookup[row[1]]

        yield left_cluster, right_cluster, row[2]


def _build_cluster_hierarchy(
    cluster_lookup: dict[int, Cluster], probabilities: pa.Table
) -> dict[bytes, Cluster]:
    """Build cluster hierarchy using disjoint sets and probability thresholding.

    Args:
        cluster_lookup: Dictionary mapping cluster IDs to Cluster objects
        probabilities: Arrow table containing probability data

    Returns:
        Dictionary mapping cluster hashes to Cluster objects
    """
    logger.debug("Computing hierarchies")

    djs = DisjointSet[Cluster]()
    all_clusters: dict[bytes, Cluster] = {}
    seen_components: set[frozenset[Cluster]] = set()
    threshold: int = int(pa.compute.max(probabilities["probability"]).as_py())

    def _process_components(probability: int) -> None:
        """Process components at the current threshold."""
        components: set[frozenset[Cluster]] = {
            frozenset(component) for component in djs.get_components()
        }
        for component in components.difference(seen_components):
            cluster = Cluster.combine(
                clusters=component,
                probability=probability,
            )
            all_clusters[cluster.hash] = cluster

        return components

    for left_cluster, right_cluster, probability in _results_to_cluster_pairs(
        cluster_lookup, probabilities
    ):
        if probability < threshold:
            # Process the components at the previous threshold
            seen_components.update(_process_components(threshold))
            threshold = probability

        djs.union(left_cluster, right_cluster)

    # Process any remaining components
    _process_components(probability)

    return all_clusters


def _create_clusters_dataframe(all_clusters: dict[bytes, Cluster]) -> pl.DataFrame:
    """Create a DataFrame with cluster data and existing/new cluster information.

    Args:
        all_clusters: Dictionary mapping cluster hashes to Cluster objects

    Returns:
        Polars DataFrame with columns: cluster_id, cluster_hash, cluster_struct, new
    """
    # Convert all clusters to a DataFrame, converting Clusters to Polars structs
    cluster_data = []
    for cluster_hash, cluster in all_clusters.items():
        cluster_struct = {
            "id": cluster.id,
            "probability": cluster.probability,
            "leaves": [leaf.id for leaf in cluster.leaves] if cluster.leaves else [],
        }
        cluster_data.append(
            {"cluster_hash": cluster_hash, "cluster_struct": cluster_struct}
        )

    all_clusters_df = pl.DataFrame(
        cluster_data,
        schema={
            "cluster_hash": pl.Binary,
            "cluster_struct": pl.Struct(
                {"id": pl.Int64, "probability": pl.Int8, "leaves": pl.List(pl.Int64)}
            ),
        },
    )

    # Look up existing clusters in the database
    with ingest_to_temporary_table(
        table_name="hashes",
        schema_name="mb",
        column_types={
            "cluster_hash": BYTEA,
        },
        data=all_clusters_df.select("cluster_hash").to_arrow(),
    ) as temp_table:
        existing_cluster_stmt = select(Clusters.cluster_id, Clusters.cluster_hash).join(
            temp_table, temp_table.c.cluster_hash == Clusters.cluster_hash
        )

        with MBDB.get_adbc_connection() as conn:
            existing_cluster_df: pl.DataFrame = sql_to_df(
                stmt=compile_sql(existing_cluster_stmt),
                connection=conn.dbapi_connection,
                return_type="polars",
            )

    # Use anti_join to find hashes that don't exist in the lookup
    new_clusters_df = all_clusters_df.join(
        existing_cluster_df, on="cluster_hash", how="anti"
    )

    # Assign new cluster IDs if needed
    next_cluster_id: int = 0
    if not new_clusters_df.is_empty():
        next_cluster_id = PKSpace.reserve_block("clusters", new_clusters_df.shape[0])

    new_clusters_df = new_clusters_df.with_columns(
        [
            (
                pl.arange(0, new_clusters_df.shape[0], dtype=pl.Int64) + next_cluster_id
            ).alias("cluster_id"),
            pl.lit(True).alias("new"),
        ]
    )

    # Add cluster data to existing and add new flag
    existing_with_data = all_clusters_df.join(
        existing_cluster_df, on="cluster_hash", how="inner"
    ).with_columns(pl.lit(False).alias("new"))

    # Concatenate existing and new clusters
    return pl.concat([existing_with_data, new_clusters_df]).select(
        "cluster_id", "cluster_hash", "cluster_struct", "new"
    )


def _results_to_insert_tables(
    resolution: Resolutions, probabilities: pa.Table
) -> tuple[pa.Table, pa.Table, pa.Table]:
    """Takes probabilities and returns three Arrow tables that can be inserted exactly.

    Returns:
        A tuple containing:

            * A Clusters update Arrow table
            * A Contains update Arrow table
            * A Probabilities update Arrow table
    """
    log_prefix = f"Model {resolution.name}"

    if probabilities.shape[0] == 0:
        clusters = pa.table(
            {"cluster_id": [], "cluster_hash": []},
            schema=pa.schema(
                [("cluster_id", pa.uint64()), ("cluster_hash", pa.large_binary())]
            ),
        )
        contains = pa.table(
            {"root": [], "leaf": []},
            schema=pa.schema([("root", pa.uint64()), ("leaf", pa.uint64())]),
        )
        probabilities = pa.table(
            {"resolution_id": [], "cluster_id": [], "probability": []},
            schema=pa.schema(
                [
                    ("resolution_id", pa.uint64()),
                    ("cluster_id", pa.uint64()),
                    ("probability", pa.uint8()),
                ]
            ),
        )
        return clusters, contains, probabilities

    logger.info("Wrangling data to insert tables", prefix=log_prefix)

    # Get a cluster lookup dictionary based on the resolution's parents
    im = IntMap()

    nested_data = get_parent_clusters_and_leaves(resolution=resolution)
    cluster_lookup: dict[int, Cluster] = _build_cluster_objects(nested_data, im)

    logger.debug("Computing hierarchies", prefix=log_prefix)
    all_clusters: dict[bytes, Cluster] = _build_cluster_hierarchy(
        cluster_lookup=cluster_lookup, probabilities=probabilities
    )
    del cluster_lookup

    logger.debug("Reconciling clusters against database", prefix=log_prefix)
    all_clusters_df = _create_clusters_dataframe(all_clusters)
    del all_clusters

    # Filter to new clusters for Clusters table
    new_clusters_df = all_clusters_df.filter(pl.col("new")).select(
        "cluster_id", "cluster_hash"
    )

    # Filter to new clusters and explode leaves for Contains table
    new_contains_df = (
        all_clusters_df.filter(pl.col("new"))
        .select("cluster_id", "cluster_struct")
        .rename({"cluster_id": "root"})
        .with_columns(pl.col("cluster_struct").struct.field("leaves").alias("leaf"))
        .drop("cluster_struct")
        .explode("leaf")
        .select("root", "leaf")
    )

    # Use all clusters and unnest probabilities for Probabilities table
    new_probabilities_df = (
        all_clusters_df.select("cluster_id", "cluster_struct")
        .with_columns(
            pl.col("cluster_struct").struct.field("probability").alias("probability")
        )
        .drop("cluster_struct")
        .with_columns(
            pl.lit(resolution.resolution_id, dtype=pl.Int64).alias("resolution_id")
        )
        .select("resolution_id", "cluster_id", "probability")
        .sort(["cluster_id", "probability"])
    )

    logger.info("Wrangling complete!", prefix=log_prefix)

    return (
        new_clusters_df.to_arrow(),
        new_contains_df.to_arrow(),
        new_probabilities_df.to_arrow(),
    )


def insert_results(
    name: ModelResolutionName,
    results: pa.Table,
    batch_size: int,
) -> None:
    """Writes a results table to Matchbox.

    The PostgreSQL backend stores clusters in a hierarchical structure, where
    each component references its parent component at a higher threshold.

    This means two-item components are synonymous with their original pairwise
    probabilities.

    This allows easy querying of clusters at any threshold.

    Args:
        name: The name of the model resolution to upload results for
        results: A PyArrow results table with left_id, right_id, probability
        batch_size: Number of records to insert in each batch

    Raises:
        MatchboxResolutionNotFoundError: If the specified model doesn't exist.
    """
    resolution = Resolutions.from_name(name=name, res_type=ResolutionType.MODEL)

    log_prefix = f"Model {resolution.name}"
    logger.info(
        f"Writing results data with batch size {batch_size:,}", prefix=log_prefix
    )

    # Check if the content hash is the same
    content_hash = hash_arrow_table(results, as_sorted_list=["left_id", "right_id"])
    if resolution.hash == content_hash:
        logger.info("Results already uploaded. Finished", prefix=log_prefix)
        return

    clusters, contains, probabilities = _results_to_insert_tables(
        resolution=resolution, probabilities=results
    )

    with MBDB.get_session() as session:
        try:
            # Clear existing probabilities and results for this resolution
            stmt = delete(Probabilities).where(
                Probabilities.resolution_id == resolution.resolution_id
            )
            session.execute(stmt)

            stmt = delete(Results).where(
                Results.resolution_id == resolution.resolution_id
            )
            session.execute(stmt)

            session.commit()
            logger.info("Removed old probabilities and results", prefix=log_prefix)

        except SQLAlchemyError as e:
            session.rollback()
            logger.error(
                "Failed to clear old probabilities and results "
                f"or update content hash: {str(e)}",
                prefix=log_prefix,
            )
            raise

    with MBDB.get_adbc_connection() as adbc_connection:
        try:
            logger.info(
                f"Inserting {clusters.shape[0]:,} results objects", prefix=log_prefix
            )

            large_append(
                data=clusters,
                table_class=Clusters,
                adbc_connection=adbc_connection,
                max_chunksize=batch_size,
            )

            logger.info(
                f"Successfully inserted {clusters.shape[0]:,} rows into Clusters table",
                prefix=log_prefix,
            )

            large_append(
                data=contains,
                table_class=Contains,
                adbc_connection=adbc_connection,
                max_chunksize=batch_size,
            )

            logger.info(
                f"Successfully inserted {contains.shape[0]:,} rows into Contains table",
                prefix=log_prefix,
            )

            large_append(
                data=probabilities,
                table_class=Probabilities,
                adbc_connection=adbc_connection,
                max_chunksize=batch_size,
            )

            logger.info(
                f"Successfully inserted "
                f"{probabilities.shape[0]:,} objects into Probabilities table",
                prefix=log_prefix,
            )

            large_append(
                data=pl.from_arrow(results)
                .with_columns(
                    pl.lit(resolution.resolution_id)
                    .cast(pl.UInt64)
                    .alias("resolution_id")
                )
                .select("resolution_id", "left_id", "right_id", "probability")
                .to_arrow(),
                table_class=Results,
                adbc_connection=adbc_connection,
                max_chunksize=batch_size,
            )

            logger.info(
                f"Successfully inserted {results.shape[0]:,} rows into Results table",
                prefix=log_prefix,
            )

            adbc_connection.commit()
        except Exception as e:
            logger.error(
                f"Failed to insert data, rolling back: {str(e)}", prefix=log_prefix
            )
            adbc_connection.rollback()
            raise

    # Insert successful, safe to update the resolution's content hash
    with MBDB.get_session() as session:
        stmt = (
            update(Resolutions)
            .where(Resolutions.resolution_id == resolution.resolution_id)
            .values(hash=content_hash)
        )
        session.execute(stmt)
        session.commit()

    logger.info("Insert operation complete!", prefix=log_prefix)<|MERGE_RESOLUTION|>--- conflicted
+++ resolved
@@ -9,22 +9,11 @@
 from sqlalchemy.exc import SQLAlchemyError
 
 from matchbox.common.db import sql_to_df
-<<<<<<< HEAD
-from matchbox.common.dtos import ModelType, Resolution
-from matchbox.common.exceptions import (
-    MatchboxModelConfigError,
-    MatchboxResolutionAlreadyExists,
-)
 from matchbox.common.graph import (
     ModelResolutionName,
     ResolutionType,
     SourceResolutionName,
 )
-=======
-from matchbox.common.dtos import Resolution
-from matchbox.common.exceptions import MatchboxResolutionAlreadyExists
-from matchbox.common.graph import ResolutionType
->>>>>>> c2b26d6e
 from matchbox.common.hash import IntMap, hash_arrow_table
 from matchbox.common.logging import logger
 from matchbox.common.transform import Cluster, DisjointSet
@@ -37,7 +26,6 @@
     Probabilities,
     Resolutions,
     Results,
-    SourceConfigs,
 )
 from matchbox.server.postgresql.utils.db import (
     compile_sql,
@@ -47,67 +35,6 @@
 from matchbox.server.postgresql.utils.query import get_parent_clusters_and_leaves
 
 
-def insert_source(resolution: Resolution) -> None:
-    """Indexes a source configuration within Matchbox."""
-    log_prefix = f"Index {resolution.name}"
-
-    with MBDB.get_session() as session:
-        logger.info("Begin source configuration", prefix=log_prefix)
-
-<<<<<<< HEAD
-        # Check if resolution already exists
-        exists_stmt = select(Resolutions).where(Resolutions.name == resolution.name)
-        if session.scalar(exists_stmt) is not None:
-            raise MatchboxResolutionAlreadyExists
-
-        # Create new resolution
-        db_resolution = Resolutions(
-            name=resolution.name,
-            description=resolution.description,
-            truth=resolution.truth,
-            hash=None,
-            type=ResolutionType.SOURCE.value,
-        )
-        session.add(db_resolution)
-        session.flush()
-
-        # Create new source with relationship to the resolution
-        source_obj = SourceConfigs.from_dto(resolution, db_resolution.resolution_id)
-        session.add(source_obj)
-=======
-        # TODO: Remove check. Backwards compatibility for current upsert logic
-        # In next PR, insert, update and delete are separate
-        existing = session.scalar(
-            select(Resolutions).where(
-                Resolutions.name == resolution.name,
-                Resolutions.type == ResolutionType.SOURCE,
-            )
-        )
-        if existing:
-            logger.info("Deleting existing", prefix=log_prefix)
-            session.delete(existing.source_config)
-            session.flush()
-
-        # Create the resolution (will error if it exists)
-        # TODO: Remove try/except. Backwards compatibility for current upsert logic
-        # In next PR, insert, update and delete are separate, and SourceConfigs
-        # are managed through Resolutions alone
-        try:
-            resolution_orm = Resolutions.from_dto(resolution, session)
-        except MatchboxResolutionAlreadyExists:
-            resolution_orm = Resolutions.from_name(resolution.name, session=session)
-            resolution_orm.source_config = SourceConfigs.from_dto(resolution.config)
-
-        resolution_orm.hash = content_hash
->>>>>>> c2b26d6e
-        session.commit()
-
-        logger.info(
-            "Added to Resolutions, SourceConfigs, SourceFields", prefix=log_prefix
-        )
-
-<<<<<<< HEAD
-
 def insert_hashes(
     name: SourceResolutionName,
     data_hashes: pa.Table,
@@ -134,11 +61,6 @@
 
         resolution_id = resolution.resolution_id
         source_config_id = resolution.source_config.source_config_id
-=======
-        # Store IDs for later use if needed
-        resolution_id = resolution_orm.resolution_id
-        source_config_id = resolution_orm.source_config.source_config_id
->>>>>>> c2b26d6e
 
     # Don't insert new hashes, but new keys need existing hash IDs
     with MBDB.get_adbc_connection() as conn:
@@ -263,104 +185,6 @@
     logger.info("Finished", prefix=log_prefix)
 
 
-<<<<<<< HEAD
-def insert_model(resolution: Resolution) -> None:
-    """Writes a model resolution to Matchbox with a default truth value of 100.
-
-    Args:
-        resolution: The model resolution to insert
-
-    Raises:
-        MatchboxResolutionNotFoundError: If the specified parent models don't exist.
-        MatchboxResolutionAlreadyExists: If the specified model already exists.
-        MatchboxModelConfigError: If parent resolutions share ancestors.
-    """
-    model_config = resolution.config
-    log_prefix = f"Model {resolution.name}"
-    logger.info("Registering", prefix=log_prefix)
-
-    with MBDB.get_session() as session:
-        # Check if resolution exists
-        exists_stmt = select(Resolutions).where(Resolutions.name == resolution.name)
-        if session.scalar(exists_stmt) is not None:
-            raise MatchboxResolutionAlreadyExists
-
-        # Get parent resolutions
-        left_resolution = Resolutions.from_name(
-            name=model_config.left_resolution, session=session
-        )
-
-        right_resolution = left_resolution
-        if model_config.type == ModelType.LINKER:
-            right_resolution = Resolutions.from_name(
-                name=model_config.right_resolution, session=session
-            )
-
-            # Validate no shared ancestors
-            left_ancestors = {a.name for a in left_resolution.ancestors}
-            right_ancestors = {a.name for a in right_resolution.ancestors}
-            shared_ancestors = left_ancestors & right_ancestors
-
-            if shared_ancestors:
-                raise MatchboxModelConfigError(
-                    f"Resolutions '{left_resolution.name}' and "
-                    f"'{right_resolution.name}' "
-                    f"share common ancestor(s): {', '.join(shared_ancestors)}. "
-                    f"Resolutions cannot share ancestors."
-                )
-
-        # Create the new resolution
-        new_res = Resolutions(
-            type=ResolutionType.MODEL.value,
-            name=resolution.name,
-            description=resolution.description,
-            truth=resolution.truth or 100,
-        )
-        session.add(new_res)
-        session.flush()
-
-        def _create_closure_entries(parent_resolution: Resolutions) -> None:
-            """Create closure entries for the new model."""
-            session.add(
-                ResolutionFrom(
-                    parent=parent_resolution.resolution_id,
-                    child=new_res.resolution_id,
-                    level=1,
-                    truth_cache=parent_resolution.truth,
-                )
-            )
-
-            ancestor_entries = (
-                session.query(ResolutionFrom)
-                .filter(ResolutionFrom.child == parent_resolution.resolution_id)
-                .all()
-            )
-
-            for entry in ancestor_entries:
-                session.add(
-                    ResolutionFrom(
-                        parent=entry.parent,
-                        child=new_res.resolution_id,
-                        level=entry.level + 1,
-                        truth_cache=entry.truth_cache,
-                    )
-                )
-
-        # Create resolution lineage entries
-        _create_closure_entries(parent_resolution=left_resolution)
-
-        if right_resolution != left_resolution:
-            _create_closure_entries(parent_resolution=right_resolution)
-
-        resolution_id = new_res.resolution_id
-        session.commit()
-
-    logger.info(f"Inserted new model with ID {resolution_id}", prefix=log_prefix)
-    logger.info("Done!", prefix=log_prefix)
-
-
-=======
->>>>>>> c2b26d6e
 def _build_cluster_objects(
     nested_dict: dict[int, dict[str, list[dict]]],
     intmap: IntMap,
