--- conflicted
+++ resolved
@@ -51,7 +51,7 @@
     return f"{source.db_schema}_{source.db_table}_{key}"
 
 
-def source_to_dataset_model(source: Source | str, session: Session) -> Models:
+def source_to_dataset_resolution(source: Source | str, session: Session) -> Resolutions:
     """Converts a Source object to a Sources ORM object."""
     if isinstance(source, str):
         source_schema, source_table = get_schema_table_names(source, validate=True)
@@ -59,8 +59,8 @@
         source_schema, source_table = source.db_schema, source.db_table
 
     source_dataset = (
-        session.query(Models)
-        .join(Sources, Sources.model == Models.hash)
+        session.query(Resolutions)
+        .join(Sources, Sources.resolution == Resolutions.hash)
         .filter(
             Sources.schema == source_schema,
             Sources.table == source_table,
@@ -96,17 +96,13 @@
     """
     resolved_thresholds = {}
 
-<<<<<<< HEAD
-    for model_hash, default_truth in lineage_truths.items():
+    for resolution_hash, default_truth in lineage_truths.items():
         # Dataset
         if default_truth is None:
-            resolved_thresholds[model_hash] = None
+            resolved_thresholds[resolution_hash] = None
             continue
 
         # Model
-=======
-    for resolution_hash, default_truth in lineage_truths.items():
->>>>>>> c426882b
         if threshold is None:
             resolved_thresholds[resolution_hash] = default_truth
         elif isinstance(threshold, float):
@@ -128,8 +124,6 @@
     return resolved_thresholds
 
 
-<<<<<<< HEAD
-=======
 def _get_valid_clusters_for_resolution(
     resolution_hash: bytes, threshold: float
 ) -> Select:
@@ -142,7 +136,6 @@
     )
 
 
->>>>>>> c426882b
 def _union_valid_clusters(lineage_thresholds: dict[bytes, float]) -> Select:
     """Creates a CTE of clusters that are valid for any resolution in the lineage.
 
@@ -150,27 +143,17 @@
     """
     valid_clusters = None
 
-<<<<<<< HEAD
-    for model_hash, threshold in lineage_thresholds.items():
+    for resolution_hash, threshold in lineage_thresholds.items():
         if threshold is None:
             # This is a dataset - get all its clusters directly
-            model_valid = select(Clusters.hash.label("cluster")).where(
-                Clusters.dataset == hash_to_hex_decode(model_hash)
+            resolution_valid = select(Clusters.hash.label("cluster")).where(
+                Clusters.dataset == hash_to_hex_decode(resolution_hash)
             )
         else:
             # This is a model - get clusters meeting threshold
-            model_valid = select(Probabilities.cluster.label("cluster")).where(
-                and_(
-                    Probabilities.model == hash_to_hex_decode(model_hash),
-                    Probabilities.probability >= threshold,
-                )
-            )
-=======
-    for resolution_hash, threshold in lineage_thresholds.items():
-        resolution_valid = _get_valid_clusters_for_resolution(
-            resolution_hash, threshold
-        )
->>>>>>> c426882b
+            resolution_valid = _get_valid_clusters_for_resolution(
+                resolution_hash, threshold
+            )
 
         if valid_clusters is None:
             valid_clusters = resolution_valid
@@ -204,14 +187,10 @@
         hash is the ultimate parent cluster hash and id is the original record ID
     """
     with Session(engine) as session:
-<<<<<<< HEAD
-        dataset_model = session.get(Models, dataset_hash)
-        if dataset_model is None:
+        dataset_resolution = session.get(Resolutions, dataset_hash)
+        if dataset_resolution is None:
             raise MatchboxDatasetError("Dataset not found")
 
-=======
-        dataset_resolution = session.get(Resolutions, dataset_hash)
->>>>>>> c426882b
         try:
             lineage_truths = resolution.get_lineage_to_dataset(
                 dataset=dataset_resolution
@@ -358,28 +337,8 @@
 
         # Process each source dataset
         for source, fields in selector.items():
-<<<<<<< HEAD
-            dataset_model = source_to_dataset_model(source, session)
-            hash_query = _resolve_cluster_hierarchy(
-                dataset_hash=dataset_model.hash,
-                model=truth_model if truth_model else dataset_model,
-=======
             # Get the dataset resolution
-            dataset = (
-                session.query(Resolutions)
-                .join(Sources, Sources.resolution == Resolutions.hash)
-                .filter(
-                    Sources.schema == source.db_schema,
-                    Sources.table == source.db_table,
-                    Sources.id == source.db_pk,
-                )
-                .first()
-            )
-
-            if dataset is None:
-                raise MatchboxDatasetError(
-                    db_schema=source.db_schema, db_table=source.db_table
-                )
+            dataset_resolution = source_to_dataset_resolution(source, session)
 
             # Warn if non-indexed fields have been requested
             not_indexed = set(fields) - set(
@@ -393,9 +352,8 @@
                 )
 
             hash_query = _resolve_cluster_hierarchy(
-                dataset_hash=dataset.hash,
-                resolution=point_of_truth if point_of_truth else dataset,
->>>>>>> c426882b
+                dataset_hash=dataset_resolution.hash,
+                resolution=point_of_truth if point_of_truth else dataset_resolution,
                 threshold=threshold,
                 engine=engine,
             )
@@ -603,7 +561,7 @@
     source_id: str,
     source: str,
     target: str | list[str],
-    model: str,
+    resolution: str,
     engine: Engine,
     threshold: float | dict[str, float] | None = None,
 ) -> Match | list[Match]:
@@ -611,9 +569,9 @@
 
     To accomplish this, the function:
 
-    * Reconstructs the model lineage from the specified model
+    * Reconstructs the resolution lineage from the specified resolution
     * Iterates through each target, and
-        * Retrieves its cluster hash according to the model
+        * Retrieves its cluster hash according to the resolution
         * Retrieves all other IDs in the cluster in the source dataset
         * Retrieves all other IDs in the cluster in the target dataset
     * Returns the results as Match objects, one per target
@@ -623,30 +581,34 @@
     target_pairs = [get_schema_table_names(t, validate=True) for t in targets]
 
     with Session(engine) as session:
-        # Get source, target and truth models
-        source_model = source_to_dataset_model(source, session)
-        target_models = []
+        # Get source, target and truth resolutions
+        source_resolution = source_to_dataset_resolution(source, session)
+        target_resolutions = []
         for target in targets:
-            target_models.append(source_to_dataset_model(target, session))
-        truth_model = session.query(Models).filter(Models.name == model).first()
-        if truth_model is None:
-            raise MatchboxModelError(f"Model {model} not found")
-
-        # Get model lineage and resolve thresholds
-        lineage_truths = truth_model.get_lineage()
+            target_resolutions.append(source_to_dataset_resolution(target, session))
+        truth_resolution = (
+            session.query(Resolutions).filter(Resolutions.name == resolution).first()
+        )
+        if truth_resolution is None:
+            raise MatchboxResolutionError(f"Resolution {resolution} not found")
+
+        # Get resolution lineage and resolve thresholds
+        lineage_truths = truth_resolution.get_lineage()
         thresholds = _resolve_thresholds(
             lineage_truths=lineage_truths,
-            model=truth_model,
+            resolution=truth_resolution,
             threshold=threshold,
             session=session,
         )
 
-        # Get valid clusters across all models
+        # Get valid clusters across all resolutions
         valid_clusters = _union_valid_clusters(thresholds)
 
         # Build the query components
         unnested = _build_unnested_clusters()
-        source_cluster = _find_source_cluster(unnested, source_model.hash, source_id)
+        source_cluster = _find_source_cluster(
+            unnested, source_resolution.hash, source_id
+        )
         hierarchy_up = _build_hierarchy_up(source_cluster, valid_clusters)
         highest = _find_highest_parent(hierarchy_up)
         hierarchy_down = _build_hierarchy_down(highest, unnested, valid_clusters)
@@ -675,13 +637,13 @@
 
         # Create Match objects for each target
         result = []
-        for target_model in target_models:
+        for target_resolution in target_resolutions:
             # Get source/target table names
             target_schema, target_table = next(
                 (schema, table)
                 for schema, table in target_pairs
-                if session.get(Sources, target_model.hash).schema == schema
-                and session.get(Sources, target_model.hash).table == table
+                if session.get(Sources, target_resolution.hash).schema == schema
+                and session.get(Sources, target_resolution.hash).table == table
             )
             target_name = f"{target_schema}.{target_table}"
 
@@ -689,12 +651,12 @@
             source_ids = {
                 id
                 for _, dataset_hash, id in matches
-                if dataset_hash == source_model.hash
+                if dataset_hash == source_resolution.hash
             }
             target_ids = {
                 id
                 for _, dataset_hash, id in matches
-                if dataset_hash == target_model.hash
+                if dataset_hash == target_resolution.hash
             }
 
             match_obj = Match(
