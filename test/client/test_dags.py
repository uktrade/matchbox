import json
from datetime import datetime
from unittest.mock import Mock, patch

import polars as pl
import pyarrow as pa
import pytest
from httpx import Response
from polars.testing import assert_frame_equal
from respx import MockRouter
from sqlalchemy import Engine

from matchbox.client.dags import DAG
from matchbox.client.models import Model
from matchbox.client.models.dedupers import NaiveDeduper
from matchbox.client.models.linkers import DeterministicLinker
from matchbox.client.sources import Source
from matchbox.common.arrow import SCHEMA_QUERY, table_to_buffer
from matchbox.common.dtos import (
    BackendResourceType,
    Collection,
    CRUDOperation,
    Match,
    NotFoundError,
    Resolution,
    ResolutionName,
    ResolutionPath,
    ResourceOperationStatus,
    Run,
)
from matchbox.common.exceptions import (
    MatchboxCollectionNotFoundError,
    MatchboxEmptyServerResponse,
    MatchboxResolutionNotFoundError,
)
from matchbox.common.factories.dags import TestkitDAG
from matchbox.common.factories.models import model_factory
from matchbox.common.factories.sources import (
    linked_sources_factory,
    source_factory,
    source_from_tuple,
)


@patch.object(Source, "run")
@patch.object(Model, "run")
@patch.object(Source, "sync")
@patch.object(Model, "sync")
def test_dag_run_and_sync(
    model_sync_mock: Mock,
    source_sync_mock: Mock,
    model_run_mock: Mock,
    source_run_mock: Mock,
    sqlite_warehouse: Engine,
):
    """A legal DAG can be built and run."""
    # Set up constituents
    foo_tkit = source_factory(name="foo", engine=sqlite_warehouse).write_to_location()
    bar_tkit = source_factory(name="bar", engine=sqlite_warehouse).write_to_location()
    baz_tkit = source_factory(name="baz", engine=sqlite_warehouse).write_to_location()

    dag = TestkitDAG().dag

    # Structure: sources can be added
    foo = dag.source(**foo_tkit.into_dag())
    bar = dag.source(**bar_tkit.into_dag())
    baz = dag.source(**baz_tkit.into_dag())

    assert set(dag.nodes.keys()) == {foo.name, bar.name, baz.name}

    # Structure: sources can be deduped
    d_foo = foo.query().deduper(
        name="d_foo", model_class=NaiveDeduper, model_settings={"unique_fields": []}
    )

    # Structure:
    # - sources can be passed directly to linkers
    # - or, linkers can take dedupers
    foo_bar = d_foo.query(foo).linker(
        bar.query(),
        name="foo_bar",
        model_class=DeterministicLinker,
        model_settings={"comparisons": "l.field=r.field"},
    )

    # Structure: linkers can take other linkers
    foo_bar_baz = foo_bar.query(foo, bar, baz).linker(
        baz.query(),
        name="foo_bar_baz",
        model_class=DeterministicLinker,
        model_settings={"comparisons": "l.field=r.field"},
    )

    assert set(dag.nodes.keys()) == {
        foo.name,
        bar.name,
        baz.name,
        d_foo.name,
        foo_bar.name,
        foo_bar_baz.name,
    }

    # Run DAG
    dag.run_and_sync()

    assert source_run_mock.call_count == 3
    assert source_sync_mock.call_count == 3
    assert model_run_mock.call_count == 3
    assert model_sync_mock.call_count == 3


def test_dags_missing_dependency(sqlite_warehouse: Engine):
    """Steps cannot be added before their dependencies."""
    dag = TestkitDAG().dag

    foo = source_factory(name="foo", engine=sqlite_warehouse, dag=dag).source

    with pytest.raises(ValueError, match="not added to DAG"):
        dag.model(
            left_query=foo.query(),
            name="d_foo",
            model_class=NaiveDeduper,
            model_settings={"unique_fields": []},
        )

    # Failure leads to no dags being added
    assert not len(dag.nodes)
    assert not len(dag.graph)


def test_mixing_dags_fails(sqlite_warehouse: Engine):
    """Cannot reference a different DAG when adding a step."""
    dag = TestkitDAG().dag
    dag2 = TestkitDAG().dag

    foo_tkit = source_factory(name="foo", engine=sqlite_warehouse)
    foo = dag.source(**foo_tkit.into_dag())

    with pytest.raises(ValueError, match="mix DAGs"):
        # Different DAG in input
        dag2.model(
            left_query=foo.query(),
            name="d_foo",
            model_class=NaiveDeduper,
            model_settings={"unique_fields": []},
        )

    # Failure leads to no dags being added
    assert not len(dag2.nodes)
    assert not len(dag2.graph)


def test_dag_name_clash(sqlite_warehouse: Engine):
    """Names across sources and steps must be unique."""
    dag = TestkitDAG().dag

    foo_tkit = source_factory(name="foo", engine=sqlite_warehouse)
    bar_tkit = source_factory(name="bar", engine=sqlite_warehouse)

    foo = dag.source(**foo_tkit.into_dag())
    bar = dag.source(**bar_tkit.into_dag())

    d_foo = foo.query().deduper(
        name="d_foo", model_class=NaiveDeduper, model_settings={"unique_fields": []}
    )

    with pytest.raises(ValueError, match="already taken"):
        bar.query().deduper(
            name="d_foo", model_class=NaiveDeduper, model_settings={"unique_fields": []}
        )

    # DAG is not modified by failed attempt
    assert dag.nodes["d_foo"] == d_foo
    # We didn't overwrite d_foo's dependencies
    assert dag.graph["d_foo"] == [foo.name]


@patch.object(Source, "run")
@patch.object(Model, "run")
@patch.object(Source, "sync")
@patch.object(Model, "sync")
def test_dag_disconnected(
    model_sync_mock: Mock,
    source_sync_mock: Mock,
    model_run_mock: Mock,
    source_run_mock: Mock,
    sqlite_warehouse: Engine,
):
    """Nodes cannot be disconnected."""
    dag = TestkitDAG().dag

    foo_tkit = source_factory(name="foo", engine=sqlite_warehouse)
    bar_tkit = source_factory(name="bar", engine=sqlite_warehouse)

    dag.source(**foo_tkit.into_dag())
    dag.source(**bar_tkit.into_dag())

    with pytest.raises(ValueError, match="disconnected"):
        dag.run_and_sync()


def test_dag_draw(sqlite_warehouse: Engine):
    """Test that the draw method produces a correct string representation of the DAG."""
    # Set up a simple DAG
    foo_tkit = source_factory(name="foo", engine=sqlite_warehouse).write_to_location()
    bar_tkit = source_factory(name="bar", engine=sqlite_warehouse).write_to_location()
    baz_tkit = source_factory(name="baz", engine=sqlite_warehouse).write_to_location()

    dag = TestkitDAG().dag

    # Structure: sources can be added
    foo = dag.source(**foo_tkit.into_dag())
    bar = dag.source(**bar_tkit.into_dag())
    baz = dag.source(**baz_tkit.into_dag())

    d_foo = foo.query().deduper(
        name="d_foo", model_class=NaiveDeduper, model_settings={"unique_fields": []}
    )

    foo_bar = d_foo.query(foo).linker(
        bar.query(),
        name="foo_bar",
        model_class=DeterministicLinker,
        model_settings={"comparisons": "l.field=r.field"},
    )

    # Structure: linkers can take other linkers
    foo_bar_baz = foo_bar.query(foo, bar, baz).linker(
        baz.query(),
        name="foo_bar_baz",
        model_class=DeterministicLinker,
        model_settings={"comparisons": "l.field=r.field"},
    )

    # Prepare the DAG and draw it

    # Test 1: Drawing without timestamps (original behavior)
    tree_str = dag.draw()

    # Verify the structure
    lines = tree_str.strip().split("\n")

    # The root node should be first
    assert lines[0] == "foo_bar_baz"

    # Check that all nodes are present
    node_names = [
        foo.name,
        bar.name,
        baz.name,
        d_foo.name,
        foo_bar.name,
        foo_bar_baz.name,
    ]

    for node in node_names:
        # Either the node name is at the start of a line or after the tree characters
        node_present = any(line.endswith(node) for line in lines)
        assert node_present, f"Node {node} not found in the tree representation"

    # Check that tree has correct formatting with tree characters
    tree_chars = ["└──", "├──", "│"]
    has_tree_chars = any(char in tree_str for char in tree_chars)
    assert (
        has_tree_chars
    ), "Tree representation doesn't use expected formatting characters"

    # Test 2: Drawing with timestamps (status indicators)
    # Set d_foo as processing and foo_bar as completed
    start_time = datetime.now()
    doing = "d_foo"
    foo_bar.last_run = datetime.now()

    # Draw the DAG with status indicators
    tree_str_with_status = dag.draw(start_time=start_time, doing=doing)
    status_lines = tree_str_with_status.strip().split("\n")

    # Verify status indicators are present
    status_indicators = ["✅", "🔄", "⏸️"]
    assert any(indicator in tree_str_with_status for indicator in status_indicators)

    # Check specific statuses: foo_bar done, d_foo working, others awaiting
    for line in status_lines:
        name = line.split()[-1]
        if name == "foo_bar":
            assert "✅" in line
        elif name == "d_foo":
            assert "🔄" in line
        elif name in [foo.name, bar.name, baz.name]:
            assert "⏸️" in line

    # Test 3: Check that node names are still present with status indicators
    for node in node_names:
        node_present = any(node in line for line in status_lines)
        assert (
            node_present
        ), f"Node {node} not found in the tree representation with status indicators"

    # Test 4: Drawing with skipped nodes
    skipped_nodes = [foo.name, d_foo.name]
    tree_str_with_skipped = dag.draw(
        start_time=start_time, doing=doing, skipped=skipped_nodes
    )
    skipped_lines = tree_str_with_skipped.strip().split("\n")

    # Check that skipped nodes have the skipped indicator
    for line in skipped_lines:
        name = line.split()[-1]
        if any(name == skipped for skipped in skipped_nodes):
            assert "⏭️" in line

    # Test all status indicators together
    doing = "foo_bar_baz"
    tree_str_all_statuses = dag.draw(
        start_time=start_time, doing=doing, skipped=skipped_nodes
    )
    assert all(
        indicator in tree_str_all_statuses for indicator in ["✅", "🔄", "⏸️", "⏭️"]
    )


# Lookups


def test_extract_lookup(
    sqlite_warehouse: Engine,
    sqlite_in_memory_warehouse: Engine,
    matchbox_api: MockRouter,
):
    """Entire lookup can be extracted from DAG."""
    # Make dummy data
    foo = source_from_tuple(
        name="foo",
        location_name="sqlite",
        engine=sqlite_warehouse,
        data_keys=[1, 2, 3],
        data_tuple=({"col": 0}, {"col": 1}, {"col": 2}),
    ).write_to_location()
    bar = source_from_tuple(
        name="bar",
        location_name="sqlite_memory",
        engine=sqlite_in_memory_warehouse,
        data_keys=["a", "b", "c"],
        data_tuple=({"col": 10}, {"col": 11}, {"col": 12}),
    ).write_to_location()

    dag = DAG("companies")

    # Mock API
    # In the beginning, no run
    matchbox_api.get(f"/collections/{dag.name}").mock(
        return_value=Response(
            200,
            json=Collection(
                name=dag.name,
                runs=[],
                default_run=None,
            ).model_dump(),
        )
    )

    matchbox_api.post(f"/collections/{dag.name}/runs").mock(
        return_value=Response(
            200,
            json=Run(run_id=1, resolutions={}).model_dump(),
        )
    )

    # Build dummy DAG
    dag.new_run().source(**foo.into_dag()).query().linker(
        dag.source(**bar.into_dag()).query(),
        name="root",
        model_class=DeterministicLinker,
        model_settings={"comparisons": "l.field=r.field"},
    )

    # Then the new run
    matchbox_api.get(f"/collections/{dag.name}").mock(
        return_value=Response(
            200,
            json=Collection(
                name=dag.name,
                runs=[1],
                default_run=1,
            ).model_dump(),
        )
    )

    matchbox_api.get(f"/collections/{dag.name}/runs/1").mock(
        return_value=Response(
            200,
            json=Run(
                run_id=1,
                resolutions={
                    foo.name: foo.source.to_resolution(),
                    bar.name: bar.source.to_resolution(),
                    "root": dag.get_model("root").to_resolution(),
                },
            ).model_dump(),
        )
    )

    matchbox_api.get(
        "/query", params={"source": "foo", "run_id": 1, "collection": dag.name}
    ).mock(
        return_value=Response(
            200,
            content=table_to_buffer(
                pa.Table.from_pylist(
                    [
                        {"id": 1, "key": "1"},
                        {"id": 2, "key": "2"},
                        {"id": 3, "key": "3"},
                    ],
                    schema=SCHEMA_QUERY,
                )
            ).read(),
        )
    )

    matchbox_api.get(
        "/query", params={"source": "bar", "run_id": 1, "collection": dag.name}
    ).mock(
        return_value=Response(
            200,
            content=table_to_buffer(
                pa.Table.from_pylist(
                    [
                        {"id": 1, "key": "a"},
                        {"id": 3, "key": "b"},
                        {"id": 3, "key": "c"},
                    ],
                    schema=SCHEMA_QUERY,
                )
            ).read(),
        )
    )

    # Because of FULL OUTER JOIN, we expect some values to be null, and some explosions
    expected_foo_bar_mapping = pl.DataFrame(
        [
            {"id": 1, "foo_key": "1", "bar_key": "a"},
            {"id": 2, "foo_key": "2", "bar_key": None},
            {"id": 3, "foo_key": "3", "bar_key": "b"},
            {"id": 3, "foo_key": "3", "bar_key": "c"},
        ]
    )

    # When selecting single source, we won't explode
    expected_foo_mapping = expected_foo_bar_mapping.select(["id", "foo_key"]).unique()

    # Case 0: No sources are found
    with pytest.raises(MatchboxResolutionNotFoundError):
        dag.extract_lookup(source_filter=["nonexistent"])

    with pytest.raises(MatchboxResolutionNotFoundError):
        dag.extract_lookup(location_names=["nonexistent"])

    # Case 1: Retrieve single table
    # With URI filter
    foo_mapping = dag.extract_lookup(location_names=["sqlite"])

    assert_frame_equal(
        pl.from_arrow(foo_mapping),
        expected_foo_mapping,
        check_row_order=False,
        check_column_order=False,
    )

    # With source filter
    foo_mapping = dag.extract_lookup(source_filter="foo")

    assert_frame_equal(
        pl.from_arrow(foo_mapping),
        expected_foo_mapping,
        check_row_order=False,
        check_column_order=False,
    )

    # With both filters
    foo_mapping = dag.extract_lookup(source_filter="foo", location_names="sqlite")

    assert_frame_equal(
        pl.from_arrow(foo_mapping),
        expected_foo_mapping,
        check_row_order=False,
        check_column_order=False,
    )

    # Case 2: Retrieve multiple tables
    # With no filter
    foo_bar_mapping = dag.extract_lookup()

    assert_frame_equal(
        pl.from_arrow(foo_bar_mapping),
        expected_foo_bar_mapping,
        check_row_order=False,
        check_column_order=False,
    )

    # With source filter
    foo_bar_mapping = dag.extract_lookup(source_filter=["foo", "bar"])

    assert_frame_equal(
        pl.from_arrow(foo_bar_mapping),
        expected_foo_bar_mapping,
        check_row_order=False,
        check_column_order=False,
    )

    # Case 3: Retrieve from reconstituted DAG
    reconstituted_dag = DAG("companies").load_default()
    assert reconstituted_dag.extract_lookup() == foo_bar_mapping


def test_lookup_key_ok(matchbox_api: MockRouter, sqlite_warehouse: Engine):
    """The DAG can map between single keys."""
    # Set up dummy data
    foo_testkit = source_factory(
        engine=sqlite_warehouse, name="foo"
    ).write_to_location()
    bar_testkit = source_factory(
        engine=sqlite_warehouse, name="bar"
    ).write_to_location()
    baz_testkit = source_factory(
        engine=sqlite_warehouse, name="baz"
    ).write_to_location()

    dag = TestkitDAG().dag

    foo = dag.source(**foo_testkit.into_dag())
    bar = dag.source(**bar_testkit.into_dag())
    baz = dag.source(**baz_testkit.into_dag())

    foo.query().linker(
        bar.query(),
        name="linker1",
        model_class=DeterministicLinker,
        model_settings={"comparisons": "l.field=r.field"},
    ).query(foo, bar).linker(
        baz.query(),
        name="linker2",
        model_class=DeterministicLinker,
        model_settings={"comparisons": "l.field=r.field"},
    )

    foo_path = ResolutionPath(name="foo", collection=dag.name, run=dag.run)
    bar_path = ResolutionPath(name="bar", collection=dag.name, run=dag.run)
    baz_path = ResolutionPath(name="baz", collection=dag.name, run=dag.run)

    mock_match1 = Match(
        cluster=1, source=foo_path, source_id={"a"}, target=bar_path, target_id={"b"}
    )
    mock_match2 = Match(
        cluster=1, source=foo_path, source_id={"a"}, target=baz_path, target_id={"b"}
    )
    # The standard JSON serialiser does not handle Pydantic objects
    serialised_matches = json.dumps(
        [m.model_dump() for m in [mock_match1, mock_match2]]
    )

    matchbox_api.get("/match").mock(
        return_value=Response(200, content=serialised_matches)
    )

    # Use lookup function
    matches = dag.lookup_key(from_source="foo", to_sources=["bar", "baz"], key="pk1")

    # Verify results
    assert matches == {foo.name: ["a"], bar.name: ["b"], baz.name: ["b"]}


def test_lookup_key_404_source(matchbox_api: MockRouter):
    """Key lookup throws a resolution not found error."""
    # Set up dummy data
    source_testkit = source_factory(name="source")
    target_testkit = source_factory(name="target")

    dag = TestkitDAG().dag

    dag.source(**source_testkit.into_dag()).query().linker(
        dag.source(**target_testkit.into_dag()).query(),
        name="root",
        model_class=DeterministicLinker,
        model_settings={"comparisons": "l.field=r.field"},
    )

    matchbox_api.get("/match").mock(
        return_value=Response(
            404,
            json=NotFoundError(
                details="Resolution 42 not found",
                entity=BackendResourceType.RESOLUTION,
            ).model_dump(),
        )
    )

    # Use match function
    with pytest.raises(MatchboxResolutionNotFoundError, match="42"):
        dag.lookup_key(from_source="source", to_sources=["target"], key="pk1")


def test_lookup_key_no_matches(matchbox_api: MockRouter, sqlite_warehouse: Engine):
    """Key lookup raises MatchboxEmptyServerResponse when no matches are found."""
    # Set up dummy data
    source_testkit = source_factory(
        engine=sqlite_warehouse, name="source"
    ).write_to_location()
    target_testkit = source_factory(
        engine=sqlite_warehouse, name="target"
    ).write_to_location()

    dag = TestkitDAG().dag

    dag.source(**source_testkit.into_dag()).query().linker(
        dag.source(**target_testkit.into_dag()).query(),
        name="root",
        model_class=DeterministicLinker,
        model_settings={"comparisons": "l.field=r.field"},
    )

    # Mock empty match results
    matchbox_api.get("/match").mock(return_value=Response(200, content="[]"))

    # Test that empty match results raise MatchboxEmptyServerResponse
    with pytest.raises(
        MatchboxEmptyServerResponse, match="The match operation returned no data"
    ):
        dag.lookup_key(from_source="source", to_sources=["target"], key="pk1")


def test_from_resolution():
    """Test reconstructing Sources and Models from a Resolution."""
    # Create test data
    test_dag = TestkitDAG().dag

    # Create test sources and model
    linked_testkit = linked_sources_factory(dag=test_dag)
    crn_testkit = linked_testkit.sources["crn"]
    duns_testkit = linked_testkit.sources["duns"]

    deduper_model_testkit = model_factory(
        name="deduper",
        left_testkit=crn_testkit,
        true_entities=linked_testkit.true_entities,
        dag=test_dag,
    )
    linker_model_testkit = model_factory(
        name="linker",
        left_testkit=deduper_model_testkit,
        right_testkit=duns_testkit,
        true_entities=linked_testkit.true_entities,
        dag=test_dag,
    )

    # Add to DAG
    test_dag.source(**crn_testkit.into_dag())
    test_dag.source(**duns_testkit.into_dag())
    test_dag.model(**deduper_model_testkit.into_dag())
    test_dag.model(**linker_model_testkit.into_dag())

    # Test 1: Add all resolutions to the DAG in order
    t1_dag = TestkitDAG().dag

    for testkit in [crn_testkit, duns_testkit]:
        t1_dag.add_resolution(
            name=testkit.name, resolution=testkit.source.to_resolution()
        )
    for testkit in [deduper_model_testkit, linker_model_testkit]:
        t1_dag.add_resolution(
            name=testkit.name, resolution=testkit.model.to_resolution()
        )

    # Verify reconstruction matches original
    assert t1_dag.name == test_dag.name
    assert t1_dag.run == test_dag.run
    for name, resolution in t1_dag.nodes.items():
        assert resolution.config == test_dag.nodes[name].config
    assert t1_dag.graph == test_dag.graph

    # Test 2: Add resolutions out of order
    t2_dag = TestkitDAG().dag

    with pytest.raises(ValueError, match="not found in DAG"):
        t2_dag.add_resolution(
            name=linker_model_testkit.name,
            resolution=linker_model_testkit.model.to_resolution(),
        )


def test_dag_creates_new_collection(
    matchbox_api: MockRouter,
    sqlite_warehouse: Engine,
):
    """Connect creates a new collection when it doesn't exist."""
    dag = DAG(name="test_collection")

    # Mock collection not found, then found after creation
    matchbox_api.get("/collections/test_collection").mock(
        side_effect=[
            Response(
                404,
                json=NotFoundError(
                    details="Collection not found",
                    entity=BackendResourceType.COLLECTION,
                ).model_dump(),
            ),
            Response(
                200,
                json=Collection(
                    name="test_collection",
                    runs=[],
                    default_run=None,
                ).model_dump(),
            ),
        ]
    )

    # Mock collection creation
    matchbox_api.post("/collections/test_collection").mock(
        return_value=Response(
            200,
            json=ResourceOperationStatus(
                success=True,
                name="test_collection",
                operation=CRUDOperation.CREATE,
            ).model_dump(),
        )
    )

    # Mock run creation
    matchbox_api.post("/collections/test_collection/runs").mock(
        return_value=Response(
            200,
            json=Run(run_id=1, resolutions={}).model_dump(),
        )
    )

    # Connect the DAG
    result = dag.new_run()

    # Verify
    assert result == dag
    assert dag.run == 1


@pytest.mark.parametrize(
    ("has_existing_runs", "expected_run_id"),
    [
        pytest.param(False, 1, id="no_existing_runs"),
        pytest.param(True, 4, id="with_existing_runs"),
    ],
)
def test_dag_uses_existing_collection(
    matchbox_api: MockRouter, has_existing_runs: bool, expected_run_id: int
):
    """New runs can be started from existing collection."""
    dag = DAG(name="test_collection")

    # Mock existing collection
    existing_runs = [2, 3] if has_existing_runs else []
    matchbox_api.get("/collections/test_collection").mock(
        return_value=Response(
            200,
            json=Collection(
                name="test_collection",
                runs=existing_runs,
                default_run=None,
            ).model_dump(),
        )
    )

    # Mock deleting non-default runs
    if has_existing_runs:
        for run_id in existing_runs:
            matchbox_api.delete(f"/collections/test_collection/runs/{run_id}").mock(
                return_value=Response(
                    200,
                    json=ResourceOperationStatus(
                        success=True,
                        name=run_id,
                        operation=CRUDOperation.DELETE,
                    ).model_dump(),
                )
            )

    # Mock run creation
    matchbox_api.post("/collections/test_collection/runs").mock(
        return_value=Response(
            200,
            json=Run(run_id=expected_run_id, resolutions={}).model_dump(),
        )
    )

    # Connect the DAG
    result = dag.new_run()

    # Verify
    assert result == dag
    assert dag.run == expected_run_id


<<<<<<< HEAD
def test_dag_load_run(
    matchbox_api: MockRouter,
    sqlite_warehouse: Engine,
):
    """Can load default or pending run with sources and optionally models."""
=======
def test_dag_load_default_run(matchbox_api: MockRouter):
    """Can load default run with sources and optionally models."""
>>>>>>> 6d170c5a
    # Create test data
    test_dag = TestkitDAG().dag

    # Create test sources and model
    linked_testkit = linked_sources_factory(dag=test_dag)
    crn_testkit = linked_testkit.sources["crn"]
    duns_testkit = linked_testkit.sources["duns"]

    deduper_model_testkit = model_factory(
        name="deduper",
        left_testkit=crn_testkit,
        true_entities=linked_testkit.true_entities,
        dag=test_dag,
    )
    linker_model_testkit = model_factory(
        name="linker",
        left_testkit=deduper_model_testkit,
        right_testkit=duns_testkit,
        true_entities=linked_testkit.true_entities,
        dag=test_dag,
    )

    # Add to DAG
    test_dag.source(**crn_testkit.into_dag())
    test_dag.source(**duns_testkit.into_dag())
    test_dag.model(**deduper_model_testkit.into_dag())
    test_dag.model(**linker_model_testkit.into_dag())

    # Create default Run
    resolutions: dict[ResolutionName, Resolution] = {
        crn_testkit.name: crn_testkit.source.to_resolution(),
        duns_testkit.name: duns_testkit.source.to_resolution(),
        deduper_model_testkit.name: deduper_model_testkit.model.to_resolution(),
        linker_model_testkit.name: linker_model_testkit.model.to_resolution(),
    }

    run = Run(run_id=1, resolutions=resolutions)

    # Mock existing collection with default run
    matchbox_api.get(f"/collections/{test_dag.name}").mock(
        return_value=Response(
            200,
            json=Collection(
                name=test_dag.name,
                runs=[1, 2],
                default_run=1,
            ).model_dump(),
        )
    )

    # Mock getting default run
    matchbox_api.get(f"/collections/{test_dag.name}/runs/1").mock(
        return_value=Response(
            200,
            json=run.model_dump(),
        )
    )

    # Mock getting pending run
    matchbox_api.get(f"/collections/{test_dag.name}/runs/2").mock(
        return_value=Response(
            200,
            json=run.model_dump(),
        )
    )

    # Load default run
<<<<<<< HEAD
    default_dag = DAG(name=test_dag.name)
    location = RelationalDBLocation(name="db", client=sqlite_warehouse)
    default_dag = default_dag.load_default(location=location)

    # Verify reconstruction matches original
    assert default_dag.name == test_dag.name
    assert default_dag.run == 1
    assert set(default_dag.nodes.keys()) == set(test_dag.nodes.keys())
    assert default_dag.graph == test_dag.graph

    # Load pending run
    pending_dag = DAG(name=test_dag.name)
    location = RelationalDBLocation(name="db", client=sqlite_warehouse)
    pending_dag = pending_dag.load_pending(location=location)
=======
    fresh_dag = DAG(name=test_dag.name)
    fresh_dag = fresh_dag.load_default()
>>>>>>> 6d170c5a

    # Verify reconstruction matches original
    assert pending_dag.name == test_dag.name
    assert pending_dag.run == 2
    assert set(pending_dag.nodes.keys()) == set(test_dag.nodes.keys())
    assert pending_dag.graph == test_dag.graph

    # If the collection is not available, errors
    matchbox_api.get(f"/collections/{test_dag.name}/runs/1").mock(
        return_value=Response(
            404,
            json=NotFoundError(
                details="Collection not found",
                entity=BackendResourceType.COLLECTION,
            ).model_dump(),
        ),
    )

    with pytest.raises(MatchboxCollectionNotFoundError):
        DAG(name=test_dag.name).load_default()


def test_dag_set_client(sqlite_warehouse: Engine):
    """Client can be set for all sources at once."""
    # Create factory data
    foo_params = source_factory(name="foo").into_dag()
    bar_params = source_factory(name="bar").into_dag()

    # Create new DAG
    dag = DAG(name="dag")
    dag.source(**foo_params)
    dag.source(**bar_params)

    # Setting client re-assigns all clients
    assert dag.get_source("foo").location.client != sqlite_warehouse
    assert dag.get_source("bar").location.client != sqlite_warehouse
    dag.set_client(sqlite_warehouse)
    assert dag.get_source("foo").location.client == sqlite_warehouse
    assert dag.get_source("bar").location.client == sqlite_warehouse


def test_dag_set_default_ok(matchbox_api: MockRouter):
    """Set default makes run immutable and sets as default."""
    # Create test data
    dag = TestkitDAG().dag

    # Mock set mutable
    api_mutable = matchbox_api.patch(
        f"/collections/{dag.name}/runs/{dag.run}/mutable"
    ).mock(
        return_value=Response(
            200,
            json=ResourceOperationStatus(
                success=True,
                name=dag.run,
                operation=CRUDOperation.UPDATE,
            ).model_dump(),
        )
    )

    # Mock set default
    api_default = matchbox_api.patch(
        f"/collections/{dag.name}/runs/{dag.run}/default"
    ).mock(
        return_value=Response(
            200,
            json=ResourceOperationStatus(
                success=True,
                name=dag.run,
                operation=CRUDOperation.UPDATE,
            ).model_dump(),
        )
    )

    # Set as default
    dag.set_default()

    # Verify both endpoints were called
    assert api_mutable.called
    assert api_default.called


def test_dag_set_default_not_connected():
    """Set default raises error when DAG is not connected."""
    dag = DAG(name="test_collection")

    with pytest.raises(RuntimeError, match="has not been connected"):
        dag.set_default()<|MERGE_RESOLUTION|>--- conflicted
+++ resolved
@@ -261,9 +261,9 @@
     # Check that tree has correct formatting with tree characters
     tree_chars = ["└──", "├──", "│"]
     has_tree_chars = any(char in tree_str for char in tree_chars)
-    assert (
-        has_tree_chars
-    ), "Tree representation doesn't use expected formatting characters"
+    assert has_tree_chars, (
+        "Tree representation doesn't use expected formatting characters"
+    )
 
     # Test 2: Drawing with timestamps (status indicators)
     # Set d_foo as processing and foo_bar as completed
@@ -292,9 +292,9 @@
     # Test 3: Check that node names are still present with status indicators
     for node in node_names:
         node_present = any(node in line for line in status_lines)
-        assert (
-            node_present
-        ), f"Node {node} not found in the tree representation with status indicators"
+        assert node_present, (
+            f"Node {node} not found in the tree representation with status indicators"
+        )
 
     # Test 4: Drawing with skipped nodes
     skipped_nodes = [foo.name, d_foo.name]
@@ -800,16 +800,8 @@
     assert dag.run == expected_run_id
 
 
-<<<<<<< HEAD
-def test_dag_load_run(
-    matchbox_api: MockRouter,
-    sqlite_warehouse: Engine,
-):
-    """Can load default or pending run with sources and optionally models."""
-=======
 def test_dag_load_default_run(matchbox_api: MockRouter):
     """Can load default run with sources and optionally models."""
->>>>>>> 6d170c5a
     # Create test data
     test_dag = TestkitDAG().dag
 
@@ -877,10 +869,8 @@
     )
 
     # Load default run
-<<<<<<< HEAD
     default_dag = DAG(name=test_dag.name)
-    location = RelationalDBLocation(name="db", client=sqlite_warehouse)
-    default_dag = default_dag.load_default(location=location)
+    default_dag = default_dag.load_default()
 
     # Verify reconstruction matches original
     assert default_dag.name == test_dag.name
@@ -890,12 +880,7 @@
 
     # Load pending run
     pending_dag = DAG(name=test_dag.name)
-    location = RelationalDBLocation(name="db", client=sqlite_warehouse)
-    pending_dag = pending_dag.load_pending(location=location)
-=======
-    fresh_dag = DAG(name=test_dag.name)
-    fresh_dag = fresh_dag.load_default()
->>>>>>> 6d170c5a
+    pending_dag = pending_dag.load_pending()
 
     # Verify reconstruction matches original
     assert pending_dag.name == test_dag.name
