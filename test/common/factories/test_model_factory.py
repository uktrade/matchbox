--- conflicted
+++ resolved
@@ -124,37 +124,20 @@
 
     # For linkers, verify we maintain separation between left and right IDs
     if expected_type == "linker":
-<<<<<<< HEAD
-        left_ids = set(model.left_query["id"].to_pylist())
-        right_ids = set(model.right_query["id"].to_pylist())
+        left_ids = set(model.left_data["id"].to_pylist())
+        right_ids = set(model.right_data["id"].to_pylist())
         assert not (
             left_ids & right_ids
         ), "Left and right IDs should be disjoint in linker"
 
-        prob_left_ids = set(model.probabilities["left_id"].to_pylist())
-        prob_right_ids = set(model.probabilities["right_id"].to_pylist())
+        prob_left_ids = set(model.probabilities["left_id"].to_list())
+        prob_right_ids = set(model.probabilities["right_id"].to_list())
         assert (
             prob_left_ids <= left_ids
         ), "Probability left IDs should be subset of left IDs"
         assert (
             prob_right_ids <= right_ids
         ), "Probability right IDs should be subset of right IDs"
-=======
-        left_ids = set(model.left_data["id"].to_pylist())
-        right_ids = set(model.right_data["id"].to_pylist())
-        assert not (left_ids & right_ids), (
-            "Left and right IDs should be disjoint in linker"
-        )
-
-        prob_left_ids = set(model.probabilities["left_id"].to_list())
-        prob_right_ids = set(model.probabilities["right_id"].to_list())
-        assert prob_left_ids <= left_ids, (
-            "Probability left IDs should be subset of left IDs"
-        )
-        assert prob_right_ids <= right_ids, (
-            "Probability right IDs should be subset of right IDs"
-        )
->>>>>>> 6783d0cf
 
 
 @pytest.mark.parametrize(
