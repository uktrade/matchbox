<<<<<<< HEAD
import time
import uuid
from enum import Flag

=======
>>>>>>> 9eb416ce
import polars as pl
import pyarrow as pa
import pytest

from matchbox.common.hash import (
    Cluster,
    HashMethod,
    IntMap,
    hash_arrow_table,
    hash_rows,
)
from matchbox.common.logging import logger
from matchbox.common.transform import DisjointSet


def test_intmap_basic():
    im1 = IntMap(salt=10)
    a = im1.index(1, 2)
    b = im1.index(3, 4)
    c = im1.index(a, b)

    assert len({a, b, c}) == 3
    assert max(a, b, c) < 0


def test_intmap_same():
    im1 = IntMap(salt=10)
    a = im1.index(1, 2)
    b = im1.index(3, 4)
    c = im1.index(a, b)

    im2 = IntMap(salt=10)
    x = im2.index(1, 2)
    y = im2.index(3, 4)
    z = im2.index(a, b)

    assert (a, b, c) == (x, y, z)


def test_intmap_different():
    im1 = IntMap(salt=10)
    a = im1.index(1, 2)
    b = im1.index(3, 4)
    c = im1.index(a, b)

    im2 = IntMap(salt=11)
    x = im2.index(1, 2)
    y = im2.index(3, 4)
    z = im2.index(a, b)

    for v1, v2 in zip([a, b, c], [x, y, z], strict=True):
        assert v1 != v2


def test_intmap_unordered():
    im1 = IntMap(salt=10)
    a = im1.index(1, 2, 3)
    b = im1.index(3, 1, 2)

    assert a == b


@pytest.mark.parametrize(
    ["method"],
    [
        pytest.param(HashMethod.SHA256, id="sha256"),
        pytest.param(HashMethod.XXH3_128, id="xxh3_128"),
    ],
)
def test_hash_rows(method: HashMethod):
    data = pl.DataFrame(
        {
            "string_col": ["abc", "def", "ghi"],
            "int_col": [1, 2, 3],
            "float_col": [1.1, 2.2, 3.3],
            "struct_col": [{"a": 1, "b": "x"}, {"a": 2, "b": None}, {"a": 3, "b": "z"}],
            "binary_col": [b"data1", b"data2", b"data3"],
        }
    )

    assert isinstance(data["string_col"].dtype, pl.String)
    assert isinstance(data["int_col"].dtype, pl.Int64)
    assert isinstance(data["float_col"].dtype, pl.Float64)
    assert isinstance(data["struct_col"].dtype, pl.Struct)
    assert isinstance(data["binary_col"].dtype, pl.Binary)

    hash_rows(data, columns=data.columns, method=method)


@pytest.mark.parametrize(
    ["method"],
    [
        pytest.param(HashMethod.SHA256, id="sha256"),
        pytest.param(HashMethod.XXH3_128, id="xxh3_128"),
    ],
)
def test_hash_arrow_table(method: HashMethod):
    a = pa.Table.from_pydict(
        {
            "a": [1, 2, 3],
            "b": [4, 5, 6],
        }
    )
    # Field order should not matter
    b = pa.Table.from_pydict(
        {
            "b": [4, 5, 6],
            "a": [1, 2, 3],
        }
    )
    # Row order should not matter
    c = pa.Table.from_pydict(
        {
            "a": [3, 2, 1],
            "b": [6, 5, 4],
        }
    )
    # Field and row order should not matter
    d = pa.Table.from_pydict(
        {
            "b": [6, 5, 4],
            "a": [3, 2, 1],
        }
    )
    # Empty table should have a different hash
    e = pa.Table.from_pydict(
        {
            "a": [],
            "b": [],
        }
    )
    # Different row data should have a different hash
    f = pa.Table.from_pydict(
        {
            "a": [1, 2, 3],
            "b": [4, 5, 7],
        }
    )
    # If field name change their order, the hash should change
    g = pa.Table.from_pydict(
        {
            "b": [1, 2, 3],
            "a": [4, 5, 6],
        }
    )
    # List fields are handled
    h = pa.Table.from_pydict(
        {
            "a": [1, 2, 3],
            "b": [[1, 2], [3, 4], [5, 6]],
        }
    )
    # List order doesn't matter
    i = pa.Table.from_pydict(
        {
            "a": [1, 2, 3],
            "b": [[2, 1], [4, 3], [6, 5]],
        }
    )
    # Binary fields are handled, including non-UTF-8 bytes
    j = pa.Table.from_pydict(
        {
            "a": [1, 2, 3],
            "b": [b"abc", None, bytes([255, 254, 253])],
        }
    )

    h_a = hash_arrow_table(a, method=method)
    h_a1 = hash_arrow_table(a, method=method)
    h_b = hash_arrow_table(b, method=method)
    h_c = hash_arrow_table(c, method=method)
    h_d = hash_arrow_table(d, method=method)
    h_e = hash_arrow_table(e, method=method)
    h_f = hash_arrow_table(f, method=method)
    h_g = hash_arrow_table(g, method=method)
    h_h = hash_arrow_table(h, method=method)
    h_i = hash_arrow_table(i, method=method)
    h_j = hash_arrow_table(j, method=method)

    # Basic type check
    assert isinstance(h_a, bytes)
    # Basic invariance checks
    assert h_a == h_a1 == h_b == h_c == h_d
    # Different data = different hashes
    assert h_a != h_e
    assert h_a != h_f
    assert h_a != h_g
    assert h_a != h_j
    # List type table should be consistent regardless of field order
    assert h_h == h_i


@pytest.mark.parametrize(
    ["method"],
    [
        pytest.param(HashMethod.SHA256, id="sha256"),
        pytest.param(HashMethod.XXH3_128, id="xxh3_128"),
    ],
)
def test_struct_json_hashing(method: HashMethod):
    """Test that struct/JSON data can be properly hashed."""

    # Basic struct test
    a = pa.Table.from_pydict(
        {
            "id": [1, 2, 3],
            "metadata": [
                {"name": "Alice", "age": 30},
                {"name": "Bob", "age": 25},
                {"name": "Charlie", "age": 35},
            ],
        }
    )

    assert isinstance(pl.from_arrow(a)["metadata"].dtype, pl.Struct)

    # Same data but different struct serialization
    b = pa.Table.from_pydict(
        {
            "id": [1, 2, 3],
            "metadata": [
                {"age": 30, "name": "Alice"},
                {"age": 25, "name": "Bob"},
                {"age": 35, "name": "Charlie"},
            ],
        }
    )

    # Different data in structs
    c = pa.Table.from_pydict(
        {
            "id": [1, 2, 3],
            "metadata": [
                {"name": "Alice", "age": 31},  # Changed age
                {"name": "Bob", "age": 25},
                {"name": "Charlie", "age": 35},
            ],
        }
    )

    # Nested structs
    d = pa.Table.from_pydict(
        {
            "id": [1, 2, 3],
            "metadata": [
                {"name": "Alice", "details": {"city": "New York", "active": True}},
                {"name": "Bob", "details": {"city": "Boston", "active": False}},
                {"name": "Charlie", "details": {"city": "Chicago", "active": True}},
            ],
        }
    )

    # Test basic struct hashing
    h_a = hash_arrow_table(a, method=method)
    h_a1 = hash_arrow_table(a, method=method)
    h_b = hash_arrow_table(b, method=method)
    h_c = hash_arrow_table(c, method=method)
    h_d = hash_arrow_table(d, method=method)

    # Basic type check
    assert isinstance(h_a, bytes)

    # Basic equality check
    assert h_a == h_a1 == h_b
    # Difference checks
    assert h_a != h_c
    assert h_a != h_d


def collect_all_leaves(cluster: Cluster) -> set[Cluster]:
    """Recursively collect all leaf nodes from a cluster."""
    if cluster.leaves is None:
        return {cluster}

    leaves = set()
    for leaf in cluster.leaves:
        leaves.update(collect_all_leaves(leaf))
    return leaves


class TestClusterHierarchy:
    """Tests for using Cluster objects with DisjointSet to build hierarchies."""

    @pytest.fixture
    def intmap(self) -> IntMap:
        """Create a fresh IntMap for each test."""
        return IntMap(salt=10)

    @pytest.fixture
    def test_flag(self) -> Flag:
        """Create a dummy Flag enum for testing."""

        class TestFlag(Flag):
            PAIR = 1
            COMPONENT = 2

        return TestFlag

    @pytest.fixture
    def leaf_nodes(self, intmap: IntMap) -> list[Cluster]:
        """Create six leaf nodes for testing."""
        return [
            Cluster(
                intmap=intmap,
                probability=None,
                leaves=None,
                id=i,
                hash=f"hash{i}".encode(),
            )
            for i in range(1, 7)
        ]

    def test_create_leaf_nodes(self, intmap: IntMap):
        """Test that leaf nodes can be created properly."""
        # Create a leaf node
        node = Cluster(
            intmap=intmap, probability=None, leaves=None, id=1, hash=b"hash1"
        )

        # Verify its properties
        assert node.id == 1
        assert node.hash == b"hash1"
        assert node.leaves is None
        assert node.flag is None

    def test_create_leaf_node_with_flag(self, intmap: IntMap, test_flag: Flag):
        """Test that leaf nodes can be created with flags."""
        # Create a leaf node with a flag
        node = Cluster(
            intmap=intmap,
            probability=None,
            leaves=None,
            id=1,
            hash=b"hash1",
            flag=test_flag.PAIR,
        )

        # Verify its properties
        assert node.id == 1
        assert node.hash == b"hash1"
        assert node.leaves is None
        assert node.flag == test_flag.PAIR

    def test_add_leaves_to_disjoint_set(self, leaf_nodes: list[Cluster]):
        """Test adding leaf nodes to a DisjointSet."""
        # Create a DisjointSet and add leaves
        dsj = DisjointSet[Cluster]()
        for node in leaf_nodes:
            dsj.add(node)

        # Verify all nodes are in separate components
        components = dsj.get_components()
        assert len(components) == 6
        for component in components:
            assert len(component) == 1

    def test_union_leaves_in_disjoint_set(self, leaf_nodes: list[Cluster]):
        """Test creating unions of leaf nodes in DisjointSet."""
        dsj = DisjointSet[Cluster]()
        for node in leaf_nodes:
            dsj.add(node)

        # Create three pairs
        dsj.union(leaf_nodes[0], leaf_nodes[1])  # 1,2
        dsj.union(leaf_nodes[2], leaf_nodes[3])  # 3,4
        dsj.union(leaf_nodes[4], leaf_nodes[5])  # 5,6

        # Verify we now have three components
        components = dsj.get_components()
        assert len(components) == 3

        # Verify each component has the expected size
        component_sizes = [len(comp) for comp in components]
        assert sorted(component_sizes) == [2, 2, 2]

    def test_create_clusters_from_components(self, leaf_nodes: list[Cluster]):
        """Test creating new clusters from DisjointSet components."""
        # Add leaves to DisjointSet and create unions
        dsj = DisjointSet[Cluster]()
        for node in leaf_nodes:
            dsj.add(node)

        dsj.union(leaf_nodes[0], leaf_nodes[1])  # 1,2
        dsj.union(leaf_nodes[2], leaf_nodes[3])  # 3,4
        dsj.union(leaf_nodes[4], leaf_nodes[5])  # 5,6

        # Create clusters from components
        components = dsj.get_components()
        clusters: list[Cluster] = []
        for component in components:
            component_list = list(component)
            if len(component_list) == 1:
                cluster = component_list[0]
            else:
                cluster = Cluster.combine(component_list, probability=100)
            clusters.append(cluster)

        # Verify we have three clusters
        assert len(clusters) == 3

        # Verify each non-leaf cluster has exactly two leaves
        for cluster in clusters:
            if cluster.leaves is not None:
                assert len(cluster.leaves) == 2

        # Verify probability is as expected for non-leaf clusters
        for cluster in clusters:
            if cluster.leaves is not None:
                assert cluster.probability == 100

    def test_create_clusters_from_components_with_flag(
        self, leaf_nodes: list[Cluster], test_flag: Flag
    ):
        """Test creating new clusters from DisjointSet components with flags."""
        # Add leaves to DisjointSet and create unions
        dsj = DisjointSet[Cluster]()
        for node in leaf_nodes:
            dsj.add(node)

        dsj.union(leaf_nodes[0], leaf_nodes[1])  # 1,2
        dsj.union(leaf_nodes[2], leaf_nodes[3])  # 3,4

        # Create clusters from components with flags
        components = dsj.get_components()
        clusters: list[Cluster] = []

        for component in components:
            component_list = list(component)
            if len(component_list) == 1:
                cluster = component_list[0]
            else:
                cluster = Cluster.combine(
                    component_list, probability=100, flag=test_flag.PAIR
                )
            clusters.append(cluster)

        # Verify clusters with flags
        for cluster in clusters:
            if cluster.leaves is not None:
                assert cluster.flag == test_flag.PAIR
            else:
                assert cluster.flag is None  # Leaf nodes don't have flags in this test

    def test_level1_clusters_in_disjoint_set(self, leaf_nodes: list[Cluster]):
        """Test using level-1 clusters in another DisjointSet."""
        # Create level-1 clusters as in previous test
        dsj1 = DisjointSet[Cluster]()
        for node in leaf_nodes:
            dsj1.add(node)

        dsj1.union(leaf_nodes[0], leaf_nodes[1])  # 1,2
        dsj1.union(leaf_nodes[2], leaf_nodes[3])  # 3,4
        dsj1.union(leaf_nodes[4], leaf_nodes[5])  # 5,6

        components = dsj1.get_components()
        level1_clusters = []
        for component in components:
            component_list = list(component)
            if len(component_list) == 1:
                cluster = component_list[0]
            else:
                cluster = Cluster.combine(component_list)
            level1_clusters.append(cluster)

        # Add these clusters to a new DisjointSet
        dsj2 = DisjointSet[Cluster]()
        for cluster in level1_clusters:
            dsj2.add(cluster)

        # Verify initial state
        assert len(dsj2.get_components()) == 3

        # Create a union of first two clusters
        dsj2.union(level1_clusters[0], level1_clusters[1])

        # Verify we now have two components
        components2 = dsj2.get_components()
        assert len(components2) == 2

        # One component should have 2 clusters, the other should have 1
        component_sizes = [len(comp) for comp in components2]
        assert sorted(component_sizes) == [1, 2]

    def test_leaf_preservation_in_hierarchy(self, leaf_nodes: list[Cluster]):
        """Test that leaf nodes are preserved in the cluster hierarchy."""
        # Follow the same steps as in previous tests to build a hierarchy
        # Step 1: Create level-1 clusters
        dsj1 = DisjointSet[Cluster]()
        for node in leaf_nodes:
            dsj1.add(node)

        dsj1.union(leaf_nodes[0], leaf_nodes[1])  # 1,2
        dsj1.union(leaf_nodes[2], leaf_nodes[3])  # 3,4
        dsj1.union(leaf_nodes[4], leaf_nodes[5])  # 5,6

        components1 = dsj1.get_components()
        level1_clusters = []
        for component in components1:
            component_list = list(component)
            if len(component_list) == 1:
                cluster = component_list[0]
            else:
                cluster = Cluster.combine(component_list, probability=90)
            level1_clusters.append(cluster)

        # Verify probability as expected
        for cluster in level1_clusters:
            assert cluster.probability == 90

        # Step 2: Union level-1 clusters
        dsj2 = DisjointSet[Cluster]()
        for cluster in level1_clusters:
            dsj2.add(cluster)

        dsj2.union(level1_clusters[0], level1_clusters[1])

        # Find the component with multiple clusters
        larger_component = None
        for component in dsj2.get_components():
            if len(component) > 1:
                larger_component = component
                break

        assert larger_component is not None

        # Create a level-2 cluster from the larger component
        level2_cluster = Cluster.combine(larger_component, probability=80)

        # Verify the level-2 cluster contains exactly the leaf nodes 1, 2, 3, and 4
        expected_leaves = set(leaf_nodes[:4])  # Nodes 1-4

        # Collect all leaf nodes from the level-2 cluster
        actual_leaves = collect_all_leaves(level2_cluster)

        # Verify leaf nodes match
        assert actual_leaves == expected_leaves
        assert len(actual_leaves) == 4
        # Verify probability as expected
        assert level2_cluster.probability == 80

    def test_combine_with_single_cluster(self, leaf_nodes: list[Cluster]):
        """Test that combine works correctly with a single cluster."""
        # Create a single-element list
        clusters = [leaf_nodes[0]]

        # Combine
        result = Cluster.combine(clusters, probability=None)

        # Should return the original cluster
        assert result is leaf_nodes[0]
        # Verify probability as expected
        assert result.probability is None

    def test_combine_with_leaf_and_non_leaf(
        self, intmap: IntMap, leaf_nodes: list[Cluster]
    ):
        """Test combine with a mix of leaf and non-leaf clusters."""
        # Create a non-leaf cluster
        non_leaf = Cluster(intmap=intmap, leaves=[leaf_nodes[0], leaf_nodes[1]])

        # Combine with a leaf node
        result = Cluster.combine([non_leaf, leaf_nodes[2]], probability=70)

        # Should contain three leaves
        assert len(collect_all_leaves(result)) == 3

        # The specific leaves should be 1, 2, and 3
        expected = {leaf_nodes[0], leaf_nodes[1], leaf_nodes[2]}
        assert collect_all_leaves(result) == expected

        # Verify probability as expected
        assert result.probability == 70

    def test_combine_with_flag(self, leaf_nodes: list[Cluster], test_flag: Flag):
        """Test the combine method with flag parameter."""
        # Combine clusters with a flag
        result = Cluster.combine(
            [leaf_nodes[0], leaf_nodes[1]], probability=80, flag=test_flag.PAIR
        )

        # Verify result has the flag set
        assert result.flag == test_flag.PAIR
        assert result.probability == 80
        assert len(result.leaves) == 2

    def test_combine_with_multiple_flags(
        self, leaf_nodes: list[Cluster], test_flag: Flag
    ):
        """Test the combine method with multiple flags active."""
        # Combine clusters with multiple flags
        combined_flags = test_flag.PAIR | test_flag.COMPONENT
        result = Cluster.combine(
            [leaf_nodes[0], leaf_nodes[1]], probability=80, flag=combined_flags
        )

        # Verify result has both flags set
        assert result.flag == combined_flags
        assert test_flag.PAIR in result.flag
        assert test_flag.COMPONENT in result.flag
        assert result.probability == 80
        assert len(result.leaves) == 2

    def test_combine_preserves_flag_from_input(
        self, intmap: IntMap, leaf_nodes: list[Cluster], test_flag: Flag
    ):
        """Test that combine uses the provided flag parameter over existing flags."""
        # Create a cluster with one flag
        cluster_with_flag = Cluster(
            intmap=intmap, leaves=[leaf_nodes[0], leaf_nodes[1]], flag=test_flag.PAIR
        )

        # Combine with a different flag
        result = Cluster.combine(
            [cluster_with_flag, leaf_nodes[2]], flag=test_flag.COMPONENT
        )

        # The result should have the new flag, not the existing one
        assert result.flag == test_flag.COMPONENT

    def test_flag_inheritance_in_hierarchical_combining(
        self, leaf_nodes: list[Cluster], test_flag: Flag
    ):
        """Test flag behavior when combining clusters that already have flags."""
        # Create clusters with different flags
        pair_cluster = Cluster.combine(
            [leaf_nodes[0], leaf_nodes[1]], flag=test_flag.PAIR
        )
        component_cluster = Cluster.combine(
            [leaf_nodes[2], leaf_nodes[3]], flag=test_flag.COMPONENT
        )

        # Combine clusters with both flags active
        both_flags = test_flag.PAIR | test_flag.COMPONENT
        result = Cluster.combine([pair_cluster, component_cluster], flag=both_flags)

        # Verify the result has both flags
        assert result.flag == both_flags
        assert test_flag.PAIR in result.flag
        assert test_flag.COMPONENT in result.flag

        # Verify all leaf nodes are preserved
        all_leaves = collect_all_leaves(result)
        expected_leaves = {leaf_nodes[0], leaf_nodes[1], leaf_nodes[2], leaf_nodes[3]}
        assert all_leaves == expected_leaves

    def test_flag_operations(self, leaf_nodes: list[Cluster], test_flag: Flag):
        """Test various flag operations and combinations."""
        # Test no flags
        no_flag_cluster = Cluster.combine([leaf_nodes[0], leaf_nodes[1]])
        assert no_flag_cluster.flag is None

        # Test single flag
        pair_cluster = Cluster.combine(
            [leaf_nodes[0], leaf_nodes[1]], flag=test_flag.PAIR
        )
        assert pair_cluster.flag == test_flag.PAIR

        # Test checking if a flag is present
        combined_flags = test_flag.PAIR | test_flag.COMPONENT
        multi_flag_cluster = Cluster.combine(
            [leaf_nodes[0], leaf_nodes[1]], flag=combined_flags
        )

        # Test flag membership
        assert test_flag.PAIR in multi_flag_cluster.flag
        assert test_flag.COMPONENT in multi_flag_cluster.flag

        # Test that individual flags are different from combined
        assert multi_flag_cluster.flag != test_flag.PAIR
        assert multi_flag_cluster.flag != test_flag.COMPONENT

    def test_hash_consistency_regardless_of_order(self, leaf_nodes: list[Cluster]):
        """Test that the hash is consistent regardless of the order of leaves."""
        # Create two clusters with the same leaves but in different order
        cluster1 = Cluster.combine([leaf_nodes[0], leaf_nodes[1]])
        cluster2 = Cluster.combine([leaf_nodes[1], leaf_nodes[0]])

        # Verify that both clusters have the same hash
        assert cluster1.hash == cluster2.hash

        # Test with more complex combinations
        cluster3 = Cluster.combine([leaf_nodes[0], leaf_nodes[1], leaf_nodes[2]])
        cluster4 = Cluster.combine([leaf_nodes[2], leaf_nodes[0], leaf_nodes[1]])
        cluster5 = Cluster.combine([leaf_nodes[1], leaf_nodes[2], leaf_nodes[0]])

        # All permutations should have the same hash
        assert cluster3.hash == cluster4.hash
        assert cluster4.hash == cluster5.hash

    def test_hash_based_on_leaf_hashes_only(self, leaf_nodes: list[Cluster]):
        """Test that cluster hashes are based on leaf node hashes only."""
        # Create two different paths to the same set of leaf nodes

        # Path 1: Direct combination of three leaves
        direct = Cluster.combine([leaf_nodes[0], leaf_nodes[1], leaf_nodes[2]])

        # Path 2: Hierarchical combination
        intermediate = Cluster.combine([leaf_nodes[0], leaf_nodes[1]])
        hierarchical = Cluster.combine([intermediate, leaf_nodes[2]])

        # Both should have the same hash since they contain the same leaf nodes
        assert direct.hash == hierarchical.hash

        # Create a completely different structure with the same leaves
        # This time using combine with all leaves
        combined = Cluster.combine([leaf_nodes[0], leaf_nodes[1], leaf_nodes[2]])

        # Should still have the same hash
        assert direct.hash == combined.hash

    def test_hash_with_provided_hash_value(
        self, intmap: IntMap, leaf_nodes: list[Cluster]
    ):
        """Test that providing a hash value overrides the calculated hash."""
        # Create a cluster with a provided hash
        custom_hash = b"custom_hash_value"
        cluster = Cluster(
            intmap=intmap,
            leaves=[leaf_nodes[0], leaf_nodes[1]],
            hash=custom_hash,
        )

        # Verify the hash is the custom one
        assert cluster.hash == custom_hash

        # Verify it's different from what would have been calculated
        auto_cluster = Cluster.combine([leaf_nodes[0], leaf_nodes[1]])
        assert cluster.hash != auto_cluster.hash

    def test_hash_generation_for_complex_hierarchy(
        self, intmap: IntMap, leaf_nodes: list[Cluster]
    ):
        """Test that hash generation works correctly for complex hierarchies."""
        # Create level 1 clusters
        cluster_a = Cluster.combine([leaf_nodes[0], leaf_nodes[1]])
        cluster_b = Cluster.combine([leaf_nodes[2], leaf_nodes[3]])
        cluster_c = Cluster.combine([leaf_nodes[4], leaf_nodes[5]])

        # Create level 2 clusters
        level2_a = Cluster.combine([cluster_a, cluster_b])
        level2_b = cluster_c

        # Create top level cluster
        top_level = Cluster.combine([level2_a, level2_b])

        # Verify the top level hash is derived from all leaf nodes
        # by comparing with a direct combination
        direct_combination = Cluster.combine(leaf_nodes)

        # Both should have the same hash since they contain the same leaf nodes
        assert top_level.hash == direct_combination.hash

        # Check that the hash is consistent when using different intermediate groupings
        alternate_grouping = Cluster.combine(
            [
                Cluster.combine([leaf_nodes[0], leaf_nodes[1], leaf_nodes[2]]),
                Cluster.combine([leaf_nodes[3], leaf_nodes[4], leaf_nodes[5]]),
            ]
        )
        assert top_level.hash == alternate_grouping.hash

    def test_hash_independence_from_intermediate_changes(
        self, intmap: IntMap, leaf_nodes: list[Cluster]
    ):
        """Test that hashes depend only on leaf nodes, not intermediate structure.

        Custom intermediate hashes don't affect the final hash, showing that
        hash calculation traverses to leaf nodes.
        """
        # Create a cluster with all leaf nodes
        all_leaves = Cluster.combine(leaf_nodes)
        original_hash = all_leaves.hash

        # Create a new intermediate cluster with custom hash
        custom_intermediate = Cluster(
            intmap=intmap,
            leaves=[leaf_nodes[0], leaf_nodes[1]],
            hash=b"custom_intermediate_hash",
        )

        # Create another cluster combining the custom intermediate
        # with remaining leaves
        remaining_leaves = leaf_nodes[2:]
        combined_with_custom = Cluster.combine([custom_intermediate] + remaining_leaves)

        # The hash should be the SAME because hash calculation depends
        # only on leaf nodes, not on intermediate hashes
        assert combined_with_custom.hash == original_hash

        # Verify that the collections of leaf nodes are identical
        assert collect_all_leaves(all_leaves) == collect_all_leaves(
            combined_with_custom
        )

        # We can also confirm this isn't just coincidence by changing a leaf node
        # Create a modified leaf
        modified_leaf = Cluster(
            intmap=intmap,
            leaves=None,
            id=leaf_nodes[0].id,
            hash=b"modified_leaf_hash",
        )

        # Replace the first leaf with the modified one
        modified_group = [modified_leaf] + leaf_nodes[1:]
        modified_combined = Cluster.combine(modified_group)

        # This time the hash SHOULD be different because we changed a leaf node
        assert modified_combined.hash != original_hash

    def test_scale_performance(self, intmap: IntMap):
        """Test that the Cluster implementation performs well at scale."""
        # Number of terminal nodes to create
        num_nodes = 1_000_000

        # Create a large number of terminal nodes
        start_time = time.time()
        terminal_nodes = [
            Cluster(intmap=intmap, leaves=None, id=i, hash=f"hash{i}".encode())
            for i in range(num_nodes)
        ]
        creation_time = time.time() - start_time
        logger.debug(
            f"Created {num_nodes} terminal nodes in {creation_time:.2f} seconds"
        )

        # Test combining nodes in small batches first
        batch_size = 1000
        num_batches = num_nodes // batch_size

        start_time = time.time()
        level1_clusters = []
        for i in range(num_batches):
            batch = terminal_nodes[i * batch_size : (i + 1) * batch_size]
            # Create a cluster for each batch
            level1_cluster = Cluster.combine(batch)
            level1_clusters.append(level1_cluster)
        batching_time = time.time() - start_time
        logger.debug(
            f"Combined into {num_batches} level-1 clusters "
            f"in {batching_time:.2f} seconds"
        )

        # Verify we have the expected number of level-1 clusters
        assert len(level1_clusters) == num_batches

        # Now combine all level-1 clusters into a single top-level cluster
        start_time = time.time()
        top_cluster = Cluster.combine(level1_clusters)
        final_combination_time = time.time() - start_time
        logger.debug(
            "Combined all level-1 clusters into top-level cluster "
            f"in {final_combination_time:.2f} seconds"
        )

        # Verify the top cluster has a hash
        assert top_cluster.hash is not None

        # Verify the operation is consistent by creating a cluster directly
        # Combine a subset of terminal nodes (using a smaller sample for speed)
        sample_size = min(1000, num_nodes)
        sample_nodes = terminal_nodes[:sample_size]

        start_time = time.time()
        # Create a direct combination of the sample
        direct_combined = Cluster.combine(sample_nodes)
        direct_time = time.time() - start_time
        logger.debug(
            f"Directly combined {sample_size} nodes in {direct_time:.2f} seconds"
        )

        # Create a two-level combination of the same sample
        start_time = time.time()
        mid_batch_size = sample_size // 10
        mid_clusters = []
        for i in range(0, sample_size, mid_batch_size):
            batch = sample_nodes[i : i + mid_batch_size]
            mid_cluster = Cluster.combine(batch)
            mid_clusters.append(mid_cluster)
        hierarchical_combined = Cluster.combine(mid_clusters)
        hierarchical_time = time.time() - start_time
        logger.debug(
            f"Hierarchically combined {sample_size} nodes "
            f"in {hierarchical_time:.2f} seconds"
        )

        # Verify both approaches yield the same hash
        assert direct_combined.hash == hierarchical_combined.hash

        # Performance expectations (adjust as needed based on your hardware)
        # These are reasonable thresholds for modern hardware
        assert creation_time < 10.0, f"Creating {num_nodes:,} nodes took too long"
        assert batching_time < 30.0, "Batch combining took too long"
        assert final_combination_time < 20.0, "Final combination took too long"

        # Log a summary of total performance
        total_time = creation_time + batching_time + final_combination_time
        logger.debug(f"Total time for {num_nodes} nodes: {total_time:.2f} seconds")
        logger.debug(f"Time per node: {(total_time * 1000) / num_nodes:.3f} ms")<|MERGE_RESOLUTION|>--- conflicted
+++ resolved
@@ -1,10 +1,6 @@
-<<<<<<< HEAD
 import time
-import uuid
 from enum import Flag
 
-=======
->>>>>>> 9eb416ce
 import polars as pl
 import pyarrow as pa
 import pytest
