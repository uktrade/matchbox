import tempfile
from collections.abc import Generator

import pytest
from httpx import Client
from sqlalchemy import Engine, text

from matchbox.client.cli.eval import EntityResolutionApp
from matchbox.client.dags import DAG
from matchbox.client.eval import EvalData
from matchbox.client.locations import RelationalDBLocation
from matchbox.client.models.dedupers import NaiveDeduper
from matchbox.common.factories.sources import (
    FeatureConfig,
    SourceTestkitParameters,
    SuffixRule,
    linked_sources_factory,
)


@pytest.mark.docker
class TestE2EModelEvaluation:
    """End to end tests for model evaluation functionality."""

    def _clean_company_name(self, column: str) -> str:
        """Generate cleaning SQL for a company name column."""
        return f"""
            trim(
                regexp_replace(
                    {column},
                    ' (Ltd|Limited)$',
                    '',
                    'g'
                )
            )
        """

    @pytest.fixture(autouse=True, scope="function")
    def setup_environment(
        self,
        matchbox_client: Client,
        postgres_warehouse: Engine,
    ) -> Generator[None, None, None]:
        """Set up warehouse and database using fixtures."""
        # Persist shared setup for use in the test body
        n_true_entities = 10
        final_resolution_1_name = "final_1"
        final_resolution_2_name = "final_2"
        self.warehouse_engine = postgres_warehouse

        # Create a SINGLE source with duplicates
        source_parameters = (
            SourceTestkitParameters(
                name="source_a",
                engine=postgres_warehouse,
                features=(
                    FeatureConfig(
                        name="company_name",
                        base_generator="company",
                    ).add_variations(
                        SuffixRule(suffix=" Ltd"),
                        SuffixRule(suffix=" Limited"),
                    ),
                    FeatureConfig(
                        name="registration_id",
                        base_generator="bothify",
                        parameters=(("text", "REG-###-???"),),
                    ),
                ),
                n_true_entities=n_true_entities,
                repetition=1,  # Duplicate all rows for deduplication
            ),
        )
        self.linked_testkit = linked_sources_factory(
            source_parameters=source_parameters, seed=42
        )
        for source_testkit in self.linked_testkit.sources.values():
            source_testkit.write_to_location()

        # Clear matchbox database before test
        response = matchbox_client.delete("/database", params={"certain": "true"})
        assert response.status_code == 200, "Failed to clear matchbox database"

        # Create DAG
        dw_loc = RelationalDBLocation(name="postgres").set_client(postgres_warehouse)

        # === DAG 1: Created by User 1 (Strict Deduplication) ===
        dag1 = DAG("companies1").new_run()

        source_a_dag1 = dag1.source(
            location=dw_loc,
            name="source_a",
            extract_transform="""
                select
                    key::text as id, 
                    company_name, 
                    registration_id 
                from
                    source_a;
            """,
            infer_types=True,
            key_field="id",
            index_fields=["company_name", "registration_id"],
        )

        source_a_dag1.query().deduper(
            name=final_resolution_1_name,
            description="Deduplicate by registration ID",
            model_class=NaiveDeduper,
            model_settings={
                "id": "id",
                "unique_fields": [source_a_dag1.f("registration_id")],
            },
        )

        dag1.run_and_sync()

        # Retain DAG for use in tests
        self.dag1 = dag1

        # === DAG 2: Created by User 2 (Loose Deduplication) ===
        dag2 = DAG("companies2").new_run()

        source_a_dag2 = dag2.source(
            location=dw_loc,
            name="source_a",
            extract_transform="""
                select
                    key::text as id, 
                    company_name, 
                    registration_id 
                from
                    source_a;
            """,
            infer_types=True,
            key_field="id",
            index_fields=["company_name", "registration_id"],
        )

        source_a_dag2.query(
            cleaning={
                "company_name": self._clean_company_name(
                    source_a_dag2.f("company_name")
                )
            }
        ).deduper(
            name=final_resolution_2_name,
            description="Deduplicate by company name",
            model_class=NaiveDeduper,
            model_settings={"id": "id", "unique_fields": ["company_name"]},
        )

        dag2.run_and_sync()

        self.dag2 = dag2

        yield

        # Teardown
        with postgres_warehouse.connect() as conn:
            for source_name in self.linked_testkit.sources:
                conn.execute(text(f"DROP TABLE IF EXISTS {source_name};"))
            conn.commit()
        response = matchbox_client.delete("/database", params={"certain": "true"})
        assert response.status_code == 200, "Failed to clear matchbox database"

    async def in_app_evaluation(self, app: EntityResolutionApp) -> None:
        async with app.run_test() as pilot:
            await pilot.pause()

            # Verify app authenticated and loaded samples from real warehouse data
            assert app.user_name is not None
            assert len(app.queue.sessions) > 0, "Should load samples from warehouse"

            # Submit one judgement to verify data flow
            session = app.queue.sessions[0]
            for i in range(len(session.item.get_unique_record_groups())):
                session.assignments[i] = "a"  # Assign all to same cluster

            initial_judgements = EvalData().judgements
            initial_count = len(initial_judgements)

            await app.action_submit()

            final_judgements = EvalData().judgements
            assert len(final_judgements) == initial_count + 1, (
                "Judgement should flow through to backend"
            )

    @pytest.mark.asyncio
    async def test_evaluation_workflow_server(self) -> None:
        """Test end-to-end data pipeline: DAG → samples → judgement → model comparison.

        Samples clusters from the server.

        This test focuses on the full data flow through the system with real warehouse
        data, multiple DAGs, and model comparison. UI interaction details are tested
        separately in unit/integration tests.
        """
        # Load DAG from server with warehouse location
        dag: DAG = (
            DAG(str(self.dag1.name)).load_pending().set_client(self.warehouse_engine)
        )

        # Create app and verify it can load samples from real data
        app = EntityResolutionApp(
            resolution=dag.final_step.resolution_path,
            num_samples=2,
            session_tag="eval_session1",
            user="alice",
            dag=dag,
        )

<<<<<<< HEAD
        async with app.run_test() as pilot:
            await pilot.pause()

            # Verify app authenticated and loaded samples from real warehouse data
            assert app.user_name == "alice"
            assert len(app.queue.sessions) > 0, "Should load samples from warehouse"
=======
        await self.in_app_evaluation(app)
>>>>>>> aff7a05e

        # Can filter judgements by tag
        assert len(EvalData("eval_session1").judgements)
        assert not len(EvalData("mispelled").judgements)

    @pytest.mark.asyncio
    async def test_evaluation_workflow_local(self) -> None:
        """Test end-to-end data pipeline: DAG → samples → judgement → model comparison.

        Generates a local sample file.

        This test focuses on the full data flow through the system with real warehouse
        data, multiple DAGs, and model comparison. UI interaction details are tested
        separately in unit/integration tests.
        """
        # Load DAG from server with warehouse location
        dag: DAG = (
            DAG(str(self.dag1.name)).load_pending().set_client(self.warehouse_engine)
        )
        rm = dag.resolve()

        with tempfile.NamedTemporaryFile(suffix=".pq") as tmp_file:
            # Write the parquet data to the temporary file
            rm.as_dump().write_parquet(tmp_file.name)

            # Create app and verify it can load samples
            app = EntityResolutionApp(
                num_samples=2,
                session_tag="eval_session1",
                user="alice",
                dag=dag,
                sample_file=tmp_file.name,
            )

            await self.in_app_evaluation(app)

        # Can filter judgements by tag
        assert len(EvalData("eval_session1").judgements)
        assert not len(EvalData("mispelled").judgements)<|MERGE_RESOLUTION|>--- conflicted
+++ resolved
@@ -169,7 +169,7 @@
             await pilot.pause()
 
             # Verify app authenticated and loaded samples from real warehouse data
-            assert app.user_name is not None
+            assert app.user_name == "alice"
             assert len(app.queue.sessions) > 0, "Should load samples from warehouse"
 
             # Submit one judgement to verify data flow
@@ -211,16 +211,7 @@
             dag=dag,
         )
 
-<<<<<<< HEAD
-        async with app.run_test() as pilot:
-            await pilot.pause()
-
-            # Verify app authenticated and loaded samples from real warehouse data
-            assert app.user_name == "alice"
-            assert len(app.queue.sessions) > 0, "Should load samples from warehouse"
-=======
         await self.in_app_evaluation(app)
->>>>>>> aff7a05e
 
         # Can filter judgements by tag
         assert len(EvalData("eval_session1").judgements)
