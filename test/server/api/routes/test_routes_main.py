from importlib.metadata import version
from io import BytesIO
from typing import TYPE_CHECKING, Any
from unittest.mock import ANY, Mock, call, patch

import pyarrow as pa
import pyarrow.parquet as pq
import pytest
from botocore.exceptions import ClientError
from fastapi.testclient import TestClient

from matchbox.common.arrow import SCHEMA_MB_IDS, table_to_buffer
from matchbox.common.dtos import (
    BackendRetrievableType,
    OKMessage,
    UploadStatus,
)
from matchbox.common.exceptions import (
    MatchboxDeletionNotConfirmed,
    MatchboxResolutionNotFoundError,
    MatchboxServerFileError,
    MatchboxSourceNotFoundError,
)
from matchbox.common.factories.sources import source_factory
from matchbox.common.graph import ResolutionGraph
from matchbox.common.hash import hash_to_base64
from matchbox.common.sources import Match, SourceAddress
from matchbox.server.api.cache import MetadataStore, process_upload
from matchbox.server.api.dependencies import backend, metadata_store
from matchbox.server.api.main import app

if TYPE_CHECKING:
    from mypy_boto3_s3.client import S3Client
else:
    S3Client = Any


# General


def test_healthcheck(test_client: TestClient):
    """Test the healthcheck endpoint."""
    response = test_client.get("/health")
    assert response.status_code == 200
    response = OKMessage.model_validate(response.json())
    assert response.status == "OK"
    assert response.version == version("matchbox-db")


@patch("matchbox.server.api.main.BackgroundTasks.add_task")
def test_upload(
    mock_add_task: Mock,
    s3: S3Client,
    test_client: TestClient,
):
    """Test uploading a file, happy path."""
    # Setup
    mock_backend = Mock()
    mock_backend.settings.datastore.get_client.return_value = s3
    mock_backend.settings.datastore.cache_bucket_name = "test-bucket"
    mock_backend.index = Mock(return_value=None)
    s3.create_bucket(
        Bucket="test-bucket",
        CreateBucketConfiguration={"LocationConstraint": "eu-west-2"},
    )

    source_testkit = source_factory()

    # Mock the metadata store
    mock_metadata_store = Mock()
    store = MetadataStore()
    update_id = store.cache_source(source_testkit.source_config)
    mock_metadata_store.get.side_effect = store.get
    mock_metadata_store.update_status.side_effect = store.update_status

    # Override app dependencies with mocks
    app.dependency_overrides[backend] = lambda: mock_backend
    app.dependency_overrides[metadata_store] = lambda: mock_metadata_store

    # Make request with mocked background task
    response = test_client.post(
        f"/upload/{update_id}",
        files={
            "file": (
                "hashes.parquet",
                table_to_buffer(source_testkit.data_hashes),
                "application/octet-stream",
            ),
        },
    )

    # Validate response
    assert UploadStatus.model_validate(response.json())
    assert response.status_code == 202, response.json()
    assert response.json()["status"] == "queued"  # Updated to check for queued status
    # Check both status updates were called in correct order
    assert mock_metadata_store.update_status.call_args_list == [
        call(update_id, "queued"),
    ]
    mock_backend.index.assert_not_called()  # Index happens in background
    mock_add_task.assert_called_once()  # Verify background task was queued


@patch("matchbox.server.api.main.BackgroundTasks.add_task")
def test_upload_wrong_schema(
    mock_add_task: Mock,
    s3: S3Client,
    test_client: TestClient,
):
    """Test uploading a file with wrong schema."""
    # Setup
    mock_backend = Mock()
    mock_backend.settings.datastore.get_client.return_value = s3
    mock_backend.settings.datastore.cache_bucket_name = "test-bucket"

    # Create source with results schema instead of index
    source_testkit = source_factory()

    # Setup store
    mock_metadata_store = Mock()
    store = MetadataStore()
    update_id = store.cache_source(source_testkit.source_config)
    mock_metadata_store.get.side_effect = store.get
    mock_metadata_store.update_status.side_effect = store.update_status

    # Override app dependencies with mocks
    app.dependency_overrides[backend] = lambda: mock_backend
    app.dependency_overrides[metadata_store] = lambda: mock_metadata_store

    # Make request with actual data instead of the hashes -- wrong schema
    response = test_client.post(
        f"/upload/{update_id}",
        files={
            "file": (
                "hashes.parquet",
                table_to_buffer(source_testkit.data),
                "application/octet-stream",
            ),
        },
    )

    # Should fail before background task starts
    assert response.status_code == 400
    assert response.json()["status"] == "failed"
    assert "schema mismatch" in response.json()["details"].lower()
    mock_metadata_store.update_status.assert_called_with(
        update_id, "failed", details=ANY
    )
    mock_add_task.assert_not_called()  # Background task should not be queued


def test_upload_status_check(test_client: TestClient):
    """Test checking status of an upload using the status endpoint."""
    # Setup store with a processing entry
    mock_metadata_store = Mock()
    store = MetadataStore()
    source_testkit = source_factory()
    update_id = store.cache_source(source_testkit.source_config)
    store.update_status(update_id, "processing")

    mock_metadata_store.get.side_effect = store.get
    mock_metadata_store.update_status.side_effect = store.update_status

    # Override app dependencies with mocks
    app.dependency_overrides[metadata_store] = lambda: mock_metadata_store

    # Check status using GET endpoint
    response = test_client.get(f"/upload/{update_id}/status")

    # Should return current status
    assert response.status_code == 200
    assert response.json()["status"] == "processing"
    mock_metadata_store.update_status.assert_not_called()


def test_upload_already_processing(test_client: TestClient):
    """Test attempting to upload when status is already processing."""
    # Setup store with a processing entry
    mock_metadata_store = Mock()
    store = MetadataStore()
    source_testkit = source_factory()
    update_id = store.cache_source(source_testkit.source_config)
    store.update_status(update_id, "processing")

    mock_metadata_store.get.side_effect = store.get

    # Override app dependencies with mocks
    app.dependency_overrides[metadata_store] = lambda: mock_metadata_store

    # Attempt upload
    response = test_client.post(
        f"/upload/{update_id}",
        files={"file": ("test.parquet", b"dummy data", "application/octet-stream")},
    )

    # Should return 400 with current status
    assert response.status_code == 400
    assert response.json()["status"] == "processing"


def test_upload_already_queued(test_client: TestClient):
    """Test attempting to upload when status is already queued."""
    # Setup store with a queued entry
    mock_metadata_store = Mock()
    store = MetadataStore()
    source_testkit = source_factory()
    update_id = store.cache_source(source_testkit.source_config)
    store.update_status(update_id, "queued")

    mock_metadata_store.get.side_effect = store.get

    # Override app dependencies with mocks
    app.dependency_overrides[metadata_store] = lambda: mock_metadata_store

    # Attempt upload
    response = test_client.post(
        f"/upload/{update_id}",
        files={"file": ("test.parquet", b"dummy data", "application/octet-stream")},
    )

    # Should return 400 with current status
    assert response.status_code == 400
    assert response.json()["status"] == "queued"


def test_status_check_not_found(test_client: TestClient):
    """Test checking status for non-existent upload ID."""
    mock_metadata_store = Mock()
    mock_metadata_store.get.return_value = None

    # Override app dependencies with mocks
    app.dependency_overrides[metadata_store] = lambda: mock_metadata_store

    response = test_client.get("/upload/nonexistent-id/status")

    assert response.status_code == 400
    assert response.json()["status"] == "failed"
    assert "not found or expired" in response.json()["details"].lower()


def test_process_upload_deletes_file_on_failure(s3: S3Client):
    """Test that files are deleted from S3 even when processing fails."""
    # Setup
    bucket = "test-bucket"
    test_key = "test-upload-id.parquet"
    mock_backend = Mock()
    mock_backend.settings.datastore.get_client.return_value = s3
    mock_backend.index = Mock(side_effect=ValueError("Simulated processing failure"))

    s3.create_bucket(
        Bucket=bucket,
        CreateBucketConfiguration={"LocationConstraint": "eu-west-2"},
    )

    # Add parquet to S3 and verify
    source_testkit = source_factory()
    buffer = table_to_buffer(source_testkit.data_hashes)
    s3.put_object(Bucket=bucket, Key=test_key, Body=buffer)

    assert s3.head_object(Bucket=bucket, Key=test_key)

    # Setup metadata store with test data
    store = MetadataStore()
    upload_id = store.cache_source(source_testkit.source_config)
    store.update_status(upload_id, "awaiting_upload")

    # Run the process, expecting it to fail
    with pytest.raises(MatchboxServerFileError) as excinfo:
        process_upload(
            backend=mock_backend,
            upload_id=upload_id,
            bucket=bucket,
            key=test_key,
            metadata_store=store,
        )

    assert "Simulated processing failure" in str(excinfo.value)

    # Check that the status was updated to failed
    status = store.get(upload_id).status
    assert status.status == "failed", f"Expected status 'failed', got '{status.status}'"

    # Verify file was deleted despite the failure
    with pytest.raises(ClientError) as excinfo:
        s3.head_object(Bucket=bucket, Key=test_key)
    assert "404" in str(excinfo.value) or "NoSuchKey" in str(excinfo.value), (
        f"File was not deleted: {str(excinfo.value)}"
    )


# Retrieval


def test_query(test_client: TestClient):
    # Mock backend
    mock_backend = Mock()
    mock_backend.query = Mock(
        return_value=pa.Table.from_pylist(
            [
                {"source_pk": "a", "id": 1},
                {"source_pk": "b", "id": 2},
            ],
            schema=SCHEMA_MB_IDS,
        )
    )

    # Override app dependencies with mocks
    app.dependency_overrides[backend] = lambda: mock_backend

    # Hit endpoint
    response = test_client.get(
        "/query",
        params={
            "full_name": "foo",
            "warehouse_hash_b64": hash_to_base64(b"bar"),
        },
    )

    # Process response
    buffer = BytesIO(response.content)
    table = pq.read_table(buffer)

    # Check response
    assert response.status_code == 200
    assert table.schema.equals(SCHEMA_MB_IDS)


def test_query_404_resolution(test_client: TestClient):
    mock_backend = Mock()
    mock_backend.query = Mock(side_effect=MatchboxResolutionNotFoundError())

    # Override app dependencies with mocks
    app.dependency_overrides[backend] = lambda: mock_backend

    # Hit endpoint
    response = test_client.get(
        "/query",
        params={
            "full_name": "foo",
            "warehouse_hash_b64": hash_to_base64(b"bar"),
        },
    )

    # Check response
    assert response.status_code == 404


def test_query_404_source(test_client: TestClient):
    mock_backend = Mock()
    mock_backend.query = Mock(side_effect=MatchboxSourceNotFoundError())

    # Override app dependencies with mocks
    app.dependency_overrides[backend] = lambda: mock_backend

    # Hit endpoint
    response = test_client.get(
        "/query",
        params={
            "full_name": "foo",
            "warehouse_hash_b64": hash_to_base64(b"bar"),
        },
    )

    # Check response
    assert response.status_code == 404


def test_match(test_client: TestClient):
    mock_backend = Mock()
    foo_address = SourceAddress(full_name="foo", warehouse_hash=b"foo")
    bar_address = SourceAddress(full_name="bar", warehouse_hash=b"bar")

    mock_matches = [
        Match(
            cluster=1,
            source=foo_address,
            source_id={"1"},
            target=bar_address,
            target_id={"a"},
        )
    ]
    mock_backend.match = Mock(return_value=mock_matches)

    # Override app dependencies with mocks
    app.dependency_overrides[backend] = lambda: mock_backend

    # Hit endpoint
    response = test_client.get(
        "/match",
        params={
            "target_full_names": [foo_address.full_name],
            "target_warehouse_hashes_b64": [foo_address.warehouse_hash_b64],
            "source_full_name": bar_address.full_name,
            "source_warehouse_hash_b64": bar_address.warehouse_hash_b64,
            "source_pk": 1,
            "resolution": "res",
            "threshold": 50,
        },
    )

    # Check response
    assert response.status_code == 200
    [Match.model_validate(m) for m in response.json()]


def test_match_404_resolution(test_client: TestClient):
    mock_backend = Mock()
    mock_backend.match = Mock(side_effect=MatchboxResolutionNotFoundError())

    # Override app dependencies with mocks
    app.dependency_overrides[backend] = lambda: mock_backend

    # Hit endpoint
    response = test_client.get(
        "/match",
        params={
            "target_full_names": ["foo"],
            "target_warehouse_hashes_b64": [hash_to_base64(b"foo")],
            "source_full_name": "bar",
            "source_warehouse_hash_b64": hash_to_base64(b"bar"),
            "source_pk": 1,
            "resolution": "res",
        },
    )

    # Check response
    assert response.status_code == 404
    assert response.json()["entity"] == BackendRetrievableType.RESOLUTION


def test_match_404_source(test_client: TestClient):
    mock_backend = Mock()
    mock_backend.match = Mock(side_effect=MatchboxSourceNotFoundError())

    # Override app dependencies with mocks
    app.dependency_overrides[backend] = lambda: mock_backend

    # Hit endpoint
    response = test_client.get(
        "/match",
        params={
            "target_full_names": ["foo"],
            "target_warehouse_hashes_b64": [hash_to_base64(b"foo")],
            "source_full_name": "bar",
            "source_warehouse_hash_b64": hash_to_base64(b"bar"),
            "source_pk": 1,
            "resolution": "res",
        },
    )

    # Check response
    assert response.status_code == 404
    assert response.json()["entity"] == BackendRetrievableType.SOURCE


# Admin


def test_count_all_backend_items(test_client: TestClient):
    """Test the unparameterised entity counting endpoint."""
    mock_backend = Mock()
    entity_counts = {
        "sources": 1,
        "models": 2,
        "data": 3,
        "clusters": 4,
        "creates": 5,
        "merges": 6,
        "proposes": 7,
    }
    for e, c in entity_counts.items():
        mock_e = Mock()
        mock_e.count = Mock(return_value=c)
        setattr(mock_backend, e, mock_e)

    # Override app dependencies with mocks
    app.dependency_overrides[backend] = lambda: mock_backend

    response = test_client.get("/database/count")
    assert response.status_code == 200
    assert response.json() == {"entities": entity_counts}


def test_count_backend_item(test_client: TestClient):
    """Test the parameterised entity counting endpoint."""
    mock_backend = Mock()
    mock_backend.models.count = Mock(return_value=20)

    # Override app dependencies with mocks
    app.dependency_overrides[backend] = lambda: mock_backend

    response = test_client.get("/database/count", params={"entity": "models"})
    assert response.status_code == 200
    assert response.json() == {"entities": {"models": 20}}


def test_clear_backend_ok(test_client: TestClient):
    mock_backend = Mock()
    mock_backend.clear = Mock()

    # Override app dependencies with mocks
    app.dependency_overrides[backend] = lambda: mock_backend

    response = test_client.delete("/database", params={"certain": "true"})
    assert response.status_code == 200
    OKMessage.model_validate(response.json())


def test_clear_backend_errors(test_client: TestClient):
    mock_backend = Mock()
    mock_backend.clear = Mock(side_effect=MatchboxDeletionNotConfirmed)

    # Override app dependencies with mocks
    app.dependency_overrides[backend] = lambda: mock_backend

    response = test_client.delete("/database")
    assert response.status_code == 409
    # We send some explanatory message
    assert response.content


def test_api_key_authorisation(test_client: TestClient):
    routes = [
        (test_client.post, "/upload/upload_id"),
        (test_client.post, "/sources"),
        (test_client.post, "/models"),
<<<<<<< HEAD
        (test_client.patch, "/models/model_name/truth"),
        (test_client.delete, "/resolutions/model_name"),
=======
        (test_client.patch, "/models/name/truth"),
        (test_client.delete, "/resolutions/name"),
>>>>>>> 5c3b477e
        (test_client.delete, "/database"),
    ]

    # Incorrect API Key Value
    test_client.headers["X-API-Key"] = "incorrect-api-key"
    for method, url in routes:
        response = method(url)
        assert response.status_code == 401
        assert response.content == b'"API Key invalid."'

    # Missing API Key Value
    test_client.headers.pop("X-API-Key")
    for method, url in routes:
        response = method(url)
        assert response.status_code == 403
        assert response.content == b'"Not authenticated"'


def test_get_resolution_graph(
    resolution_graph: ResolutionGraph, test_client: TestClient
):
    """Test the resolution graph report endpoint."""
    mock_backend = Mock()
    mock_backend.get_resolution_graph = Mock(return_value=resolution_graph)

    # Override app dependencies with mocks
    app.dependency_overrides[backend] = lambda: mock_backend

    response = test_client.get("/report/resolutions")
    assert response.status_code == 200
    assert ResolutionGraph.model_validate(response.json())<|MERGE_RESOLUTION|>--- conflicted
+++ resolved
@@ -524,13 +524,8 @@
         (test_client.post, "/upload/upload_id"),
         (test_client.post, "/sources"),
         (test_client.post, "/models"),
-<<<<<<< HEAD
-        (test_client.patch, "/models/model_name/truth"),
-        (test_client.delete, "/resolutions/model_name"),
-=======
         (test_client.patch, "/models/name/truth"),
         (test_client.delete, "/resolutions/name"),
->>>>>>> 5c3b477e
         (test_client.delete, "/database"),
     ]
 
