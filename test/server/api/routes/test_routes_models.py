import asyncio
from typing import TYPE_CHECKING, Any
from unittest.mock import Mock, patch

import pytest
from botocore.exceptions import ClientError
from fastapi.testclient import TestClient

from matchbox.common.arrow import table_to_buffer
from matchbox.common.dtos import (
    BackendRetrievableType,
    CRUDOperation,
    ModelAncestor,
    NotFoundError,
    ResolutionOperationStatus,
)
from matchbox.common.exceptions import (
    MatchboxDeletionNotConfirmed,
    MatchboxResolutionNotFoundError,
)
from matchbox.common.factories.models import model_factory
from matchbox.server.api.cache import MetadataStore
from matchbox.server.api.dependencies import backend, metadata_store
from matchbox.server.api.main import app

if TYPE_CHECKING:
    from mypy_boto3_s3.client import S3Client
else:
    S3Client = Any


def test_insert_model(test_client: TestClient):
    testkit = model_factory(name="test_model")
    mock_backend = Mock()

    # Override app dependencies with mocks
    app.dependency_overrides[backend] = lambda: mock_backend

    response = test_client.post("/models", json=testkit.model.model_config.model_dump())

    assert response.status_code == 201
    assert (
        response.json()
        == ResolutionOperationStatus(
            success=True,
<<<<<<< HEAD
            resolution_name="test_model",
=======
            name="test_model",
>>>>>>> 5c3b477e
            operation=CRUDOperation.CREATE,
            details=None,
        ).model_dump()
    )

<<<<<<< HEAD
    mock_backend.insert_model.assert_called_once_with(testkit.model.metadata)
=======
    mock_backend.insert_model.assert_called_once_with(testkit.model.model_config)
>>>>>>> 5c3b477e


def test_insert_model_error(test_client: TestClient):
    mock_backend = Mock()
    mock_backend.insert_model = Mock(side_effect=Exception("Test error"))
    testkit = model_factory()

    # Override app dependencies with mocks
    app.dependency_overrides[backend] = lambda: mock_backend

    response = test_client.post("/models", json=testkit.model.model_config.model_dump())

    assert response.status_code == 500
    assert response.json()["success"] is False
    assert response.json()["details"] == "Test error"


def test_get_model(test_client: TestClient):
    testkit = model_factory(name="test_model", description="test description")
    mock_backend = Mock()
    mock_backend.get_model = Mock(return_value=testkit.model.model_config)

    # Override app dependencies with mocks
    app.dependency_overrides[backend] = lambda: mock_backend

    response = test_client.get("/models/test_model")

    assert response.status_code == 200
    assert response.json()["name"] == testkit.model.model_config.name
    assert response.json()["description"] == testkit.model.model_config.description


def test_get_model_not_found(test_client: TestClient):
    mock_backend = Mock()
    mock_backend.get_model = Mock(side_effect=MatchboxResolutionNotFoundError())

    # Override app dependencies with mocks
    app.dependency_overrides[backend] = lambda: mock_backend

    response = test_client.get("/models/nonexistent")

    assert response.status_code == 404
    assert response.json()["entity"] == BackendRetrievableType.RESOLUTION


@pytest.mark.parametrize("model_type", ["deduper", "linker"])
@patch("matchbox.server.api.main.BackgroundTasks.add_task")
def test_model_upload(
    mock_add_task: Mock,
    s3: S3Client,
    model_type: str,
    test_client: TestClient,
):
    """Test uploading different types of files."""
    # Setup
    mock_backend = Mock()
    mock_backend.settings.datastore.get_client.return_value = s3
    mock_backend.settings.datastore.cache_bucket_name = "test-bucket"
    s3.create_bucket(
        Bucket="test-bucket",
        CreateBucketConfiguration={"LocationConstraint": "eu-west-2"},
    )

    # Create test data with specified model type
    testkit = model_factory(model_type=model_type)

    # Setup metadata store
    mock_metadata_store = Mock()
    store = MetadataStore()
    upload_id = store.cache_model(testkit.model.model_config)

    mock_metadata_store.get.side_effect = store.get
    mock_metadata_store.update_status.side_effect = store.update_status

    # Override app dependencies with mocks
    app.dependency_overrides[backend] = lambda: mock_backend
    app.dependency_overrides[metadata_store] = lambda: mock_metadata_store

    # Make request
    response = test_client.post(
        f"/upload/{upload_id}",
        files={
            "file": (
                "data.parquet",
                table_to_buffer(testkit.probabilities),
                "application/octet-stream",
            ),
        },
    )

    # Validate response
    assert response.status_code == 202
    assert response.json()["status"] == "queued"
    mock_add_task.assert_called_once()


@pytest.mark.asyncio
@pytest.mark.parametrize("model_type", ["deduper", "linker"])
async def test_complete_model_upload_process(
    s3: S3Client, model_type: str, test_client: TestClient
):
    """Test the complete upload process for models from creation through processing."""
    # Setup the backend
    mock_backend = Mock()
    mock_backend.settings.datastore.get_client.return_value = s3
    mock_backend.settings.datastore.cache_bucket_name = "test-bucket"
    mock_backend.set_model_results = Mock(return_value=None)

    # Override app dependencies with mocks
    app.dependency_overrides[backend] = lambda: mock_backend

    # Create test bucket
    s3.create_bucket(
        Bucket="test-bucket",
        CreateBucketConfiguration={"LocationConstraint": "eu-west-2"},
    )

    # Create test data with specified model type
    testkit = model_factory(model_type=model_type)

    # Set up the mock to return the actual model metadata and data
    mock_backend.get_model = Mock(return_value=testkit.model.model_config)
    mock_backend.get_model_results = Mock(return_value=testkit.probabilities)

    # Step 1: Create model
    response = test_client.post("/models", json=testkit.model.model_config.model_dump())
    assert response.status_code == 201
    assert response.json()["success"] is True
<<<<<<< HEAD
    assert response.json()["resolution_name"] == testkit.model.metadata.name
=======
    assert response.json()["name"] == testkit.model.model_config.name
>>>>>>> 5c3b477e

    # Step 2: Initialize results upload
    response = test_client.post(f"/models/{testkit.model.model_config.name}/results")
    assert response.status_code == 202
    upload_id = response.json()["id"]
    assert response.json()["status"] == "awaiting_upload"

    # Step 3: Upload results file with real background tasks
    response = test_client.post(
        f"/upload/{upload_id}",
        files={
            "file": (
                "results.parquet",
                table_to_buffer(testkit.probabilities),
                "application/octet-stream",
            ),
        },
    )
    assert response.status_code == 202
    assert response.json()["status"] == "queued"

    # Step 4: Poll status until complete or timeout
    max_attempts = 10
    current_attempt = 0
    status = None

    while current_attempt < max_attempts:
        response = test_client.get(f"/upload/{upload_id}/status")
        assert response.status_code == 200

        status = response.json()["status"]
        if status == "complete":
            break
        elif status == "failed":
            pytest.fail(f"Upload failed: {response.json().get('details')}")
        elif status in ["processing", "queued"]:
            await asyncio.sleep(0.1)  # Small delay between polls
        else:
            pytest.fail(f"Unexpected status: {status}")

        current_attempt += 1

    assert current_attempt < max_attempts, (
        "Timed out waiting for processing to complete"
    )
    assert status == "complete"
    assert response.status_code == 200

    # Step 5: Verify results were stored correctly
    mock_backend.set_model_results.assert_called_once()
    call_args = mock_backend.set_model_results.call_args
    assert (
        call_args[1]["name"] == testkit.model.model_config.name
    )  # Check model resolution name matches
    assert call_args[1]["results"].equals(
        testkit.probabilities
    )  # Check results data matches

    # Step 6: Verify we can retrieve the results
    response = test_client.get(f"/models/{testkit.model.model_config.name}/results")
    assert response.status_code == 200
    assert response.headers["content-type"] == "application/octet-stream"

    # Step 7: Additional model-specific verifications
    if model_type == "linker":
        # For linker models, verify left and right resolutions are set
        assert testkit.model.model_config.left_resolution is not None
        assert testkit.model.model_config.right_resolution is not None
    else:
        # For deduper models, verify only left resolution is set
        assert testkit.model.model_config.left_resolution is not None
        assert testkit.model.model_config.right_resolution is None

    # Verify the model truth can be set and retrieved
    truth_value = 85
    mock_backend.get_model_truth = Mock(return_value=truth_value)

    response = test_client.patch(
        f"/models/{testkit.model.model_config.name}/truth",
        json=truth_value,
    )
    assert response.status_code == 200

    response = test_client.get(f"/models/{testkit.model.model_config.name}/truth")
    assert response.status_code == 200
    assert response.json() == truth_value

    # Verify file is deleted from S3 after processing
    with pytest.raises(ClientError):
        s3.head_object(Bucket="test-bucket", Key=f"{upload_id}.parquet")


def test_set_results(test_client: TestClient):
    testkit = model_factory()
    mock_backend = Mock()
    mock_backend.get_model = Mock(return_value=testkit.model.model_config)

    # Override app dependencies with mocks
    app.dependency_overrides[backend] = lambda: mock_backend

    response = test_client.post(f"/models/{testkit.model.model_config.name}/results")

    assert response.status_code == 202
    assert response.json()["status"] == "awaiting_upload"


def test_set_results_model_not_found(test_client: TestClient):
    """Test setting results for a non-existent model."""
    mock_backend = Mock()
    mock_backend.get_model = Mock(side_effect=MatchboxResolutionNotFoundError())

    # Override app dependencies with mocks
    app.dependency_overrides[backend] = lambda: mock_backend

    response = test_client.post("/models/nonexistent-model/results")

    assert response.status_code == 404
    assert response.json()["entity"] == BackendRetrievableType.RESOLUTION


def test_get_results(test_client: TestClient):
    testkit = model_factory()
    mock_backend = Mock()
    mock_backend.get_model_results = Mock(return_value=testkit.probabilities)

    # Override app dependencies with mocks
    app.dependency_overrides[backend] = lambda: mock_backend

    response = test_client.get(f"/models/{testkit.model.model_config.name}/results")

    assert response.status_code == 200
    assert response.headers["content-type"] == "application/octet-stream"


def test_set_truth(test_client: TestClient):
    testkit = model_factory()
    mock_backend = Mock()

    # Override app dependencies with mocks
    app.dependency_overrides[backend] = lambda: mock_backend

    response = test_client.patch(
        f"/models/{testkit.model.model_config.name}/truth", json=95
    )

    assert response.status_code == 200
    assert response.json()["success"] is True
    mock_backend.set_model_truth.assert_called_once_with(
        name=testkit.model.model_config.name, truth=95
    )


def test_set_truth_invalid_value(test_client: TestClient):
    """Test setting an invalid truth value (outside 0-1 range)."""
    testkit = model_factory()

    # Test value > 1
    response = test_client.patch(
        f"/models/{testkit.model.model_config.name}/truth", json=150
    )
    assert response.status_code == 422

    # Test value < 0
    response = test_client.patch(
        f"/models/{testkit.model.model_config.name}/truth", json=-50
    )
    assert response.status_code == 422


def test_get_truth(test_client: TestClient):
    testkit = model_factory()
    mock_backend = Mock()
    mock_backend.get_model_truth = Mock(return_value=95)

    # Override app dependencies with mocks
    app.dependency_overrides[backend] = lambda: mock_backend

    response = test_client.get(f"/models/{testkit.model.model_config.name}/truth")

    assert response.status_code == 200
    assert response.json() == 95


def test_get_ancestors(test_client: TestClient):
    testkit = model_factory()
    mock_ancestors = [
        ModelAncestor(name="parent_model", truth=70),
        ModelAncestor(name="grandparent_model", truth=97),
    ]
    mock_backend = Mock()
    mock_backend.get_model_ancestors = Mock(return_value=mock_ancestors)

    # Override app dependencies with mocks
    app.dependency_overrides[backend] = lambda: mock_backend

    response = test_client.get(f"/models/{testkit.model.model_config.name}/ancestors")

    assert response.status_code == 200
    assert len(response.json()) == 2
    assert [ModelAncestor.model_validate(a) for a in response.json()] == mock_ancestors


def test_get_ancestors_cache(test_client: TestClient):
    """Test retrieving the ancestors cache for a model."""
    testkit = model_factory()
    mock_ancestors = [
        ModelAncestor(name="parent_model", truth=70),
        ModelAncestor(name="grandparent_model", truth=80),
    ]
    mock_backend = Mock()
    mock_backend.get_model_ancestors_cache = Mock(return_value=mock_ancestors)

    # Override app dependencies with mocks
    app.dependency_overrides[backend] = lambda: mock_backend

    response = test_client.get(
        f"/models/{testkit.model.model_config.name}/ancestors_cache"
    )

    assert response.status_code == 200
    assert len(response.json()) == 2
    assert [ModelAncestor.model_validate(a) for a in response.json()] == mock_ancestors


def test_set_ancestors_cache(test_client: TestClient):
    """Test setting the ancestors cache for a model."""
    testkit = model_factory()
    mock_backend = Mock()

    # Override app dependencies with mocks
    app.dependency_overrides[backend] = lambda: mock_backend

    ancestors_data = [
        ModelAncestor(name="parent_model", truth=70),
        ModelAncestor(name="grandparent_model", truth=80),
    ]

    response = test_client.patch(
        f"/models/{testkit.model.model_config.name}/ancestors_cache",
        json=[a.model_dump() for a in ancestors_data],
    )

    assert response.status_code == 200
    assert response.json()["success"] is True
    assert response.json()["operation"] == CRUDOperation.UPDATE
    mock_backend.set_model_ancestors_cache.assert_called_once_with(
        name=testkit.model.model_config.name, ancestors_cache=ancestors_data
    )


@pytest.mark.parametrize(
    "endpoint",
    ["results", "truth", "ancestors", "ancestors_cache"],
)
def test_model_get_endpoints_404(endpoint: str, test_client: TestClient) -> None:
    """Test 404 responses for model GET endpoints when model doesn't exist."""
    # Setup backend mock
    mock_backend = Mock()
    mock_method = getattr(mock_backend, f"get_model_{endpoint}")
    mock_method.side_effect = MatchboxResolutionNotFoundError()

    # Override app dependencies with mocks
    app.dependency_overrides[backend] = lambda: mock_backend

    # Make request
    response = test_client.get(f"/models/nonexistent-model/{endpoint}")

    # Verify response
    assert response.status_code == 404
    error = NotFoundError.model_validate(response.json())
    assert error.entity == BackendRetrievableType.RESOLUTION


@pytest.mark.parametrize(
    ("endpoint", "payload"),
    [
        ("truth", 95),
        (
            "ancestors_cache",
            [
                ModelAncestor(name="parent_model", truth=70).model_dump(),
                ModelAncestor(name="grandparent_model", truth=80).model_dump(),
            ],
        ),
    ],
)
def test_model_patch_endpoints_404(
    endpoint: str,
    payload: float | list[dict[str, Any]],
    test_client: TestClient,
) -> None:
    """Test 404 responses for model PATCH endpoints when model doesn't exist."""
    # Setup backend mock
    mock_backend = Mock()
    mock_method = getattr(mock_backend, f"set_model_{endpoint}")
    mock_method.side_effect = MatchboxResolutionNotFoundError()

    # Override app dependencies with mocks
    app.dependency_overrides[backend] = lambda: mock_backend

    # Make request
    response = test_client.patch(f"/models/nonexistent-model/{endpoint}", json=payload)

    # Verify response
    assert response.status_code == 404
    error = NotFoundError.model_validate(response.json())
    assert error.entity == BackendRetrievableType.RESOLUTION


def test_delete_resolution(test_client: TestClient):
    """Test deletion of a resolution."""
    testkit = model_factory()
    response = test_client.delete(
<<<<<<< HEAD
        f"/resolutions/{testkit.model.metadata.name}",
=======
        f"/resolutions/{testkit.model.model_config.name}",
>>>>>>> 5c3b477e
        params={"certain": True},
    )

    assert response.status_code == 200
    assert (
        response.json()
        == ResolutionOperationStatus(
            success=True,
<<<<<<< HEAD
            resolution_name=testkit.model.metadata.name,
=======
            name=testkit.model.model_config.name,
>>>>>>> 5c3b477e
            operation=CRUDOperation.DELETE,
            details=None,
        ).model_dump()
    )


def test_delete_resolution_needs_confirmation(test_client: TestClient):
    """Test deletion of a model that requires confirmation."""
    mock_backend = Mock()
    mock_backend.delete_resolution = Mock(
        side_effect=MatchboxDeletionNotConfirmed(children=["dedupe1", "dedupe2"])
    )

    # Override app dependencies with mocks
    app.dependency_overrides[backend] = lambda: mock_backend

    testkit = model_factory()
<<<<<<< HEAD
    response = test_client.delete(f"/resolutions/{testkit.model.metadata.name}")
=======
    response = test_client.delete(f"/resolutions/{testkit.model.model_config.name}")
>>>>>>> 5c3b477e

    assert response.status_code == 409
    assert response.json()["success"] is False
    message = response.json()["details"]
    assert "dedupe1" in message and "dedupe2" in message


@pytest.mark.parametrize(
    "certain",
    [True, False],
)
def test_delete_resolution_404(certain: bool, test_client: TestClient) -> None:
    """Test 404 response when trying to delete a non-existent resolution."""
    # Setup backend mock
    mock_backend = Mock()
    mock_backend.delete_resolution.side_effect = MatchboxResolutionNotFoundError()

    # Override app dependencies with mocks
    app.dependency_overrides[backend] = lambda: mock_backend

    # Make request
    response = test_client.delete(
        "/resolutions/nonexistent-model", params={"certain": certain}
    )

    # Verify response
    assert response.status_code == 404
    error = NotFoundError.model_validate(response.json())
    assert error.entity == BackendRetrievableType.RESOLUTION<|MERGE_RESOLUTION|>--- conflicted
+++ resolved
@@ -43,21 +43,13 @@
         response.json()
         == ResolutionOperationStatus(
             success=True,
-<<<<<<< HEAD
-            resolution_name="test_model",
-=======
             name="test_model",
->>>>>>> 5c3b477e
             operation=CRUDOperation.CREATE,
             details=None,
         ).model_dump()
     )
 
-<<<<<<< HEAD
-    mock_backend.insert_model.assert_called_once_with(testkit.model.metadata)
-=======
     mock_backend.insert_model.assert_called_once_with(testkit.model.model_config)
->>>>>>> 5c3b477e
 
 
 def test_insert_model_error(test_client: TestClient):
@@ -186,11 +178,7 @@
     response = test_client.post("/models", json=testkit.model.model_config.model_dump())
     assert response.status_code == 201
     assert response.json()["success"] is True
-<<<<<<< HEAD
-    assert response.json()["resolution_name"] == testkit.model.metadata.name
-=======
     assert response.json()["name"] == testkit.model.model_config.name
->>>>>>> 5c3b477e
 
     # Step 2: Initialize results upload
     response = test_client.post(f"/models/{testkit.model.model_config.name}/results")
@@ -504,11 +492,7 @@
     """Test deletion of a resolution."""
     testkit = model_factory()
     response = test_client.delete(
-<<<<<<< HEAD
-        f"/resolutions/{testkit.model.metadata.name}",
-=======
         f"/resolutions/{testkit.model.model_config.name}",
->>>>>>> 5c3b477e
         params={"certain": True},
     )
 
@@ -517,11 +501,7 @@
         response.json()
         == ResolutionOperationStatus(
             success=True,
-<<<<<<< HEAD
-            resolution_name=testkit.model.metadata.name,
-=======
             name=testkit.model.model_config.name,
->>>>>>> 5c3b477e
             operation=CRUDOperation.DELETE,
             details=None,
         ).model_dump()
@@ -539,11 +519,7 @@
     app.dependency_overrides[backend] = lambda: mock_backend
 
     testkit = model_factory()
-<<<<<<< HEAD
-    response = test_client.delete(f"/resolutions/{testkit.model.metadata.name}")
-=======
     response = test_client.delete(f"/resolutions/{testkit.model.model_config.name}")
->>>>>>> 5c3b477e
 
     assert response.status_code == 409
     assert response.json()["success"] is False
