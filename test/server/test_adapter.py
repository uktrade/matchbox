from functools import partial

import polars as pl
import pyarrow as pa
import pyarrow.compute as pc
import pytest
from polars.testing import assert_frame_equal
from sqlalchemy import Engine

from matchbox.common.arrow import (
    SCHEMA_CLUSTER_EXPANSION,
    SCHEMA_EVAL_SAMPLES,
    SCHEMA_JUDGEMENTS,
    SCHEMA_QUERY,
    SCHEMA_QUERY_WITH_LEAVES,
)
<<<<<<< HEAD
from matchbox.common.dtos import ModelConfig, ModelType
=======
from matchbox.common.dtos import (
    LocationConfig,
    LocationType,
    Match,
    ModelAncestor,
    ModelConfig,
    ModelType,
)
>>>>>>> 0beefd49
from matchbox.common.eval import Judgement
from matchbox.common.exceptions import (
    MatchboxDataNotFound,
    MatchboxNoJudgements,
    MatchboxResolutionAlreadyExists,
    MatchboxResolutionNotFoundError,
    MatchboxSourceNotFoundError,
)
from matchbox.common.factories.entities import (
    SourceEntity,
    diff_results,
    query_to_cluster_entities,
)
from matchbox.common.factories.scenarios import setup_scenario
from matchbox.common.factories.sources import SourceTestkit
from matchbox.common.graph import ResolutionGraph
from matchbox.common.hash import HASH_FUNC
from matchbox.server.base import MatchboxDBAdapter

backends = [
    pytest.param("matchbox_postgres", id="postgres"),
]


@pytest.fixture(scope="function")
def backend_instance(request: pytest.FixtureRequest, backend: str):
    """Create a fresh backend instance for each test."""
    backend_obj = request.getfixturevalue(backend)
    backend_obj.clear(certain=True)
    return backend_obj


@pytest.mark.parametrize("backend", backends)
@pytest.mark.docker
class TestMatchboxBackend:
    @pytest.fixture(autouse=True)
    def setup(self, backend_instance: str, sqlite_warehouse: Engine):
        self.backend: MatchboxDBAdapter = backend_instance
        self.scenario = partial(setup_scenario, warehouse=sqlite_warehouse)

    def test_properties(self):
        """Test that properties obey their protocol restrictions."""
        with self.scenario(self.backend, "index"):
            assert isinstance(self.backend.sources.list_all(), list)
            assert isinstance(self.backend.sources.count(), int)
            assert isinstance(self.backend.models.count(), int)
            assert isinstance(self.backend.data.count(), int)
            assert isinstance(self.backend.clusters.count(), int)
            assert isinstance(self.backend.creates.count(), int)
            assert isinstance(self.backend.merges.count(), int)
            assert isinstance(self.backend.proposes.count(), int)

    def test_validate_ids(self):
        """Test validating data IDs."""
        with self.scenario(self.backend, "dedupe") as dag:
            crn_testkit = dag.sources.get("crn")

            df_crn = self.backend.query(
                source=crn_testkit.source_config.name,
                resolution="naive_test.crn",
            )

            ids = df_crn["id"].to_pylist()
            assert len(ids) > 0
            self.backend.validate_ids(ids=ids)

            with pytest.raises(MatchboxDataNotFound):
                self.backend.validate_ids(ids=[-6])

    def test_validate_hashes(self):
        """Test validating data hashes."""
        with self.scenario(self.backend, "dedupe") as dag:
            crn_testkit = dag.sources.get("crn")

            df_crn = self.backend.query(
                source=crn_testkit.source_config.name,
                resolution="naive_test.crn",
            )

            ids = df_crn["id"].to_pylist()
            hashes = list(self.backend.cluster_id_to_hash(ids=ids).values())
            assert len(hashes) > 0
            self.backend.validate_hashes(hashes=hashes)

            with pytest.raises(MatchboxDataNotFound):
                self.backend.validate_hashes(
                    hashes=[HASH_FUNC(b"nonexistent").digest()]
                )

    def test_cluster_id_to_hash(self):
        """Test getting ID to Cluster hash lookup from the database."""
        with self.scenario(self.backend, "dedupe") as dag:
            crn_testkit = dag.sources.get("crn")

            df_crn = self.backend.query(
                source=crn_testkit.source_config.name,
                resolution="naive_test.crn",
            )

            ids = df_crn["id"].to_pylist()
            assert len(ids) > 0

            hashes = self.backend.cluster_id_to_hash(ids=ids)
            assert len(hashes) == len(set(ids))
            assert set(ids) == set(hashes.keys())
            assert all(isinstance(h, bytes) for h in hashes.values())

            assert self.backend.cluster_id_to_hash(ids=[-6]) == {-6: None}

    def test_get_source(self):
        """Test querying data from the database."""
        with self.scenario(self.backend, "index") as dag:
            crn_testkit = dag.sources.get("crn")

            crn_retrieved = self.backend.get_source_config(
                crn_testkit.source_config.name
            )
            # Equality between the two is False because one lacks the Engine
            assert crn_testkit.source_config.model_dump() == crn_retrieved.model_dump()

            with pytest.raises(MatchboxSourceNotFoundError):
                self.backend.get_source_config(name="foo")

    def test_get_resolution_sources(self):
        """Test retrieving sources available to a resolution."""
        with self.scenario(self.backend, "link") as dag:
            crn, duns = dag.sources["crn"], dag.sources["duns"]
            dedupe_sources = self.backend.get_resolution_source_configs(
                name="naive_test.crn"
            )
            link_sources = self.backend.get_resolution_source_configs(
                name="deterministic_naive_test.crn_naive_test.duns"
            )

            assert {s.name for s in dedupe_sources} == {crn.source_config.name}

            assert {s.name for s in link_sources} == {
                crn.source_config.name,
                duns.source_config.name,
            }

            with pytest.raises(MatchboxResolutionNotFoundError):
                self.backend.get_resolution_source_configs(name="nonexistent")

    def test_get_resolution_graph(self):
        """Test getting the resolution graph."""
        graph = self.backend.get_resolution_graph()
        assert len(graph.nodes) == 0
        assert len(graph.edges) == 0
        assert isinstance(graph, ResolutionGraph)

        with self.scenario(self.backend, "link"):
            graph = self.backend.get_resolution_graph()
            # Nodes: 3 sources, 3 dedupers, and 3 linkers
            # Edges: 1 per deduper, 2 per linker
            assert len(graph.nodes) == 9
            assert len(graph.edges) == 9

    def test_get_model(self):
        """Test getting a model from the database."""
        with self.scenario(self.backend, "dedupe"):
            model = self.backend.get_model(name="naive_test.crn")
            assert isinstance(model, ModelConfig)

            with pytest.raises(MatchboxResolutionNotFoundError):
                self.backend.get_model(name="nonexistent")

    def test_delete_resolution(self):
        """
        Tests the deletion of:

        * The resolution from the resolutions table
        * The source configuration attached to the resolution
        * Any models that depended on this model (descendants)
        * All probabilities for all descendants
        """
        with self.scenario(self.backend, "link") as dag:
            resolution_to_delete = dag.sources["crn"].source_config.name
            total_sources = len(dag.sources)
            total_models = len(dag.models)

            source_configs_pre_delete = self.backend.sources.count()
            sources_pre_delete = self.backend.source_resolutions.count()
            models_pre_delete = self.backend.models.count()
            cluster_count_pre_delete = self.backend.clusters.count()
            cluster_assoc_count_pre_delete = self.backend.creates.count()
            proposed_merge_probs_pre_delete = self.backend.proposes.count()

            assert sources_pre_delete == total_sources
            assert models_pre_delete == total_models
            assert cluster_count_pre_delete > 0
            assert cluster_assoc_count_pre_delete > 0
            assert proposed_merge_probs_pre_delete > 0

            # Perform deletion
            self.backend.delete_resolution(resolution_to_delete, certain=True)

            source_configs_post_delete = self.backend.sources.count()
            sources_post_delete = self.backend.source_resolutions.count()
            models_post_delete = self.backend.models.count()
            cluster_count_post_delete = self.backend.clusters.count()
            cluster_assoc_count_post_delete = self.backend.creates.count()
            proposed_merge_probs_post_delete = self.backend.proposes.count()

            # 1 source, 1 index, (1 deduper + 3 linkers) = 4 models are gone
            assert source_configs_post_delete == source_configs_pre_delete - 1
            assert sources_post_delete == sources_pre_delete - 1
            assert models_post_delete == models_pre_delete - 4

            # We've lost some composite clusters
            assert cluster_count_post_delete < cluster_count_pre_delete

            # Count of propose and create edges has dropped
            assert cluster_assoc_count_post_delete < cluster_assoc_count_pre_delete
            assert proposed_merge_probs_post_delete < proposed_merge_probs_pre_delete

    def test_insert_model(self):
        """Test that models can be inserted."""
        with self.scenario(self.backend, "index") as dag:
            crn_testkit = dag.sources.get("crn")
            duns_testkit = dag.sources.get("duns")

            # Test deduper insertion
            models_count = self.backend.models.count()

            self.backend.insert_model(
                model_config=ModelConfig(
                    name="dedupe_1",
                    description="Test deduper 1",
                    type=ModelType.DEDUPER,
                    left_resolution=crn_testkit.source_config.name,
                )
            )
            self.backend.insert_model(
                model_config=ModelConfig(
                    name="dedupe_2",
                    description="Test deduper 2",
                    type=ModelType.DEDUPER,
                    left_resolution=duns_testkit.source_config.name,
                )
            )

            assert self.backend.models.count() == models_count + 2

            # Test linker insertion
            self.backend.insert_model(
                model_config=ModelConfig(
                    name="link_1",
                    description="Test linker 1",
                    type=ModelType.LINKER,
                    left_resolution="dedupe_1",
                    right_resolution="dedupe_2",
                )
            )

            assert self.backend.models.count() == models_count + 3

            # Test can't insert duplicate
            with pytest.raises(MatchboxResolutionAlreadyExists):
                self.backend.insert_model(
                    model_config=ModelConfig(
                        name="link_1",
                        description="Test upsert",
                        type=ModelType.LINKER,
                        left_resolution="dedupe_1",
                        right_resolution="dedupe_2",
                    )
                )

            assert self.backend.models.count() == models_count + 3

    def test_model_results_basic(self):
        """Test that a model's results data can be set and retrieved."""
        with self.scenario(self.backend, "dedupe") as dag:
            # Query returns the same results as the testkit, showing
            # that processing was performed accurately
            res = self.backend.query(
                source=dag.sources["crn"].source_config.name,
                resolution="naive_test.crn",
            )
            res_clusters = query_to_cluster_entities(
                query=res,
                keys={dag.sources["crn"].name: "key"},
            )

            identical, report = diff_results(
                expected=dag.models["naive_test.crn"].entities,
                actual=res_clusters,
            )

            assert identical, report

            # Retrieve
            pre_results = self.backend.get_model_results(name="naive_test.crn")

            assert isinstance(pre_results, pa.Table)
            assert len(pre_results) > 0

            # Validate IDs
            self.backend.validate_ids(ids=pre_results["left_id"].to_pylist())
            self.backend.validate_ids(ids=pre_results["right_id"].to_pylist())

            # Wrangle in polars
            pre_results_pl = pl.from_arrow(pre_results)

            # Remove a single row from the results
            target_row = pre_results_pl.row(0, named=True)

            results_truncated = pre_results_pl.filter(
                ~(
                    (pl.col("left_id") == target_row["left_id"])
                    & (pl.col("right_id") == target_row["right_id"])
                )
            )

            # Set new results
            self.backend.set_model_results(
                name="naive_test.crn", results=results_truncated.to_arrow()
            )

            # Retrieve again
            post_results = self.backend.get_model_results(name="naive_test.crn")

            # Check difference
            assert len(pre_results) != len(post_results)
            assert len(post_results) == len(pre_results) - 1

    def test_model_results_probabilistic(self):
        """Test that a probabilistic model's results data can be set and retrieved."""
        with self.scenario(self.backend, "probabilistic_dedupe") as dag:
            # Query returns the same results as the testkit, showing
            # that processing was performed accurately
            res = self.backend.query(
                source=dag.sources["crn"].source_config.name,
                resolution="probabilistic_test.crn",
            )
            res_clusters = query_to_cluster_entities(
                query=res,
                keys={dag.sources["crn"].name: "key"},
            )

            identical, report = diff_results(
                expected=dag.models["probabilistic_test.crn"].entities,
                actual=res_clusters,
            )
            assert identical, report

            # Retrieve
            pre_results = self.backend.get_model_results(name="probabilistic_test.crn")

            assert isinstance(pre_results, pa.Table)
            assert len(pre_results) > 0

            # Validate IDs
            self.backend.validate_ids(ids=pre_results["left_id"].to_pylist())
            self.backend.validate_ids(ids=pre_results["right_id"].to_pylist())

            # Wrangle in polars
            pre_results_pl = pl.from_arrow(pre_results)

            # Remove a single row from the results
            target_row = pre_results_pl.row(0, named=True)

            results_truncated = pre_results_pl.filter(
                ~(
                    (pl.col("left_id") == target_row["left_id"])
                    & (pl.col("right_id") == target_row["right_id"])
                )
            )

            # Set new results
            self.backend.set_model_results(
                name="probabilistic_test.crn", results=results_truncated.to_arrow()
            )

            # Retrieve again
            post_results = self.backend.get_model_results(name="probabilistic_test.crn")

            # Check difference
            assert len(pre_results) != len(post_results)
            assert len(post_results) == len(pre_results) - 1

    def test_model_results_shared_clusters(self):
        """Test that model results data can be inserted when clusters are shared."""
        with self.scenario(self.backend, "convergent") as dag:
            for model_testkit in dag.models.values():
                self.backend.insert_model(model_config=model_testkit.model.model_config)
                self.backend.set_model_results(
                    name=model_testkit.name, results=model_testkit.probabilities
                )

    def test_model_truth(self):
        """Test that a model's truth can be set and retrieved."""
        with self.scenario(self.backend, "dedupe"):
            # Retrieve
            pre_truth = self.backend.get_model_truth(name="naive_test.crn")

            # Set
            self.backend.set_model_truth(name="naive_test.crn", truth=75)

            # Retrieve again
            post_truth = self.backend.get_model_truth(name="naive_test.crn")

            # Check difference
            assert pre_truth != post_truth

    def test_index(self):
        """Test that indexing data works."""
        assert self.backend.data.count() == 0

        with self.scenario(self.backend, "index") as dag:
            assert self.backend.data.count() == (
                len(dag.sources["crn"].entities)
                + len(dag.sources["cdms"].entities)
                + len(dag.sources["duns"].entities)
            )

    def test_index_new_source(self):
        """Test that indexing identical works."""
        with self.scenario(self.backend, "bare") as dag:
            crn_testkit: SourceTestkit = dag.sources.get("crn")

            assert self.backend.clusters.count() == 0

            self.backend.index(crn_testkit.source_config, crn_testkit.data_hashes)

            crn_retrieved = self.backend.get_source_config(
                crn_testkit.source_config.name
            )

            # Equality between the two is False because one lacks the Engine
            assert crn_testkit.source_config.model_dump() == crn_retrieved.model_dump()
            assert self.backend.data.count() == len(crn_testkit.data_hashes)
            # I can add it again with no consequences
            self.backend.index(crn_testkit.source_config, crn_testkit.data_hashes)
            assert self.backend.data.count() == len(crn_testkit.data_hashes)
            assert self.backend.source_resolutions.count() == 1

    def test_index_duplicate_clusters(self):
        """Test that indexing new data with duplicate hashes works."""
        with self.scenario(self.backend, "bare") as dag:
            crn_testkit: SourceTestkit = dag.sources.get("crn")

            data_hashes_halved = crn_testkit.data_hashes.slice(
                0, crn_testkit.data_hashes.num_rows // 2
            )

            assert self.backend.data.count() == 0
            self.backend.index(crn_testkit.source_config, data_hashes_halved)
            assert self.backend.data.count() == data_hashes_halved.num_rows
            self.backend.index(crn_testkit.source_config, crn_testkit.data_hashes)
            assert self.backend.data.count() == crn_testkit.data_hashes.num_rows
            assert self.backend.source_resolutions.count() == 1

    def test_index_same_resolution(self):
        """Test that indexing same-name sources in different locations works."""
        with self.scenario(self.backend, "bare") as dag:
            crn_testkit: SourceTestkit = dag.sources.get("crn")

            crn_source_1 = crn_testkit.source_config.model_copy(
                update={
                    "location": LocationConfig(type=LocationType.RDBMS, name="postgres")
                }
            )
            crn_source_2 = crn_testkit.source_config.model_copy(
                deep=True,
                update={
                    "location": LocationConfig(type=LocationType.RDBMS, name="mongodb")
                },
            )

            self.backend.index(crn_source_1, crn_testkit.data_hashes)
            self.backend.index(crn_source_2, crn_testkit.data_hashes)

            assert self.backend.data.count() == len(crn_testkit.data_hashes)
            assert self.backend.source_resolutions.count() == 1

    def test_index_different_resolution_same_hashes(self):
        """Test that indexing data with the same hashes but different sources works."""
        with self.scenario(self.backend, "bare") as dag:
            crn_testkit: SourceTestkit = dag.sources.get("crn")
            duns_testkit: SourceTestkit = dag.sources.get("duns")

            self.backend.index(crn_testkit.source_config, crn_testkit.data_hashes)
            # Different source, same data
            self.backend.index(duns_testkit.source_config, crn_testkit.data_hashes)
            assert self.backend.data.count() == len(crn_testkit.data_hashes)
            assert self.backend.source_resolutions.count() == 2

    def test_query_only_source(self):
        """Test querying data from a link point of truth."""
        with self.scenario(self.backend, "index") as dag:
            crn_testkit = dag.sources.get("crn")

            df_crn_sample = self.backend.query(
                source=crn_testkit.source_config.name,
                limit=10,
            )

            assert isinstance(df_crn_sample, pa.Table)
            assert df_crn_sample.num_rows == 10

            df_crn_full = self.backend.query(source=crn_testkit.source_config.name)

            assert df_crn_full.num_rows == crn_testkit.query.num_rows
            assert df_crn_full.schema.equals(SCHEMA_QUERY)

    def test_query_return_leaf_ids(self):
        """Test querying data and additionally requesting leaf IDs."""
        with self.scenario(self.backend, "index") as dag:
            crn_testkit = dag.sources.get("crn")

            df_crn_full = self.backend.query(
                source=crn_testkit.source_config.name, return_leaf_id=True
            )

            assert df_crn_full.num_rows == crn_testkit.query.num_rows
            assert df_crn_full.schema.equals(SCHEMA_QUERY_WITH_LEAVES)

    def test_query_with_dedupe_model(self):
        """Test querying data from a deduplication point of truth."""
        with self.scenario(self.backend, "dedupe") as dag:
            crn_testkit = dag.sources.get("crn")

            df_crn = self.backend.query(
                source=crn_testkit.source_config.name,
                resolution="naive_test.crn",
            )

            assert isinstance(df_crn, pa.Table)
            assert df_crn.num_rows == crn_testkit.query.num_rows
            assert df_crn.schema.equals(SCHEMA_QUERY)

            sources_dict = dag.get_sources_for_model("naive_test.crn")
            assert len(sources_dict) == 1
            linked = dag.linked[next(iter(sources_dict))]

            assert pc.count_distinct(df_crn["id"]).as_py() == len(
                linked.true_entity_subset("crn")
            )

    def test_query_with_link_model(self):
        """Test querying data from a link point of truth."""
        with self.scenario(self.backend, "link") as dag:
            linker_name = "deterministic_naive_test.crn_naive_test.duns"
            crn_testkit = dag.sources.get("crn")
            duns_testkit = dag.sources.get("duns")

            df_crn = self.backend.query(
                source=crn_testkit.source_config.name,
                resolution=linker_name,
            )

            assert isinstance(df_crn, pa.Table)
            assert df_crn.num_rows == crn_testkit.query.num_rows
            assert df_crn.schema.equals(SCHEMA_QUERY)

            df_duns = self.backend.query(
                source=duns_testkit.source_config.name,
                resolution=linker_name,
            )

            assert isinstance(df_duns, pa.Table)
            assert df_duns.num_rows == duns_testkit.query.num_rows
            assert df_duns.schema.equals(SCHEMA_QUERY)

            sources_dict = dag.get_sources_for_model(linker_name)
            assert len(sources_dict) == 1
            linked = dag.linked[next(iter(sources_dict))]

            all_ids = pa.concat_arrays(
                [df_crn["id"].combine_chunks(), df_duns["id"].combine_chunks()]
            )

            assert pc.count_distinct(all_ids).as_py() == len(
                linked.true_entity_subset("crn", "duns")
            )

    def test_threshold_query_with_link_model(self):
        """Test querying data from a link point of truth."""
        with self.scenario(self.backend, "link") as dag:
            linker_name = "probabilistic_naive_test.crn_naive_test.cdms"
            crn_testkit = dag.sources.get("crn")
            cdms_testkit = dag.sources.get("cdms")

            df_crn = self.backend.query(
                source=crn_testkit.source_config.name,
                resolution=linker_name,
            )

            assert isinstance(df_crn, pa.Table)
            assert df_crn.num_rows == crn_testkit.query.num_rows
            assert df_crn.schema.equals(SCHEMA_QUERY)

            df_cdms = self.backend.query(
                source=cdms_testkit.source_config.name,
                resolution=linker_name,
            )

            assert isinstance(df_cdms, pa.Table)
            assert df_cdms.num_rows == cdms_testkit.query.num_rows
            assert df_cdms.schema.equals(SCHEMA_QUERY)

            sources_dict = dag.get_sources_for_model(linker_name)
            assert len(sources_dict) == 1
            linked = dag.linked[next(iter(sources_dict))]

            # Test query with threshold
            df_crn_threshold = self.backend.query(
                source=crn_testkit.source_config.name,
                resolution=linker_name,
                threshold=100,
            )
            df_cdms_threshold = self.backend.query(
                source=cdms_testkit.source_config.name,
                resolution=linker_name,
                threshold=100,
            )
            threshold_ids = pa.concat_arrays(
                [
                    df_crn_threshold["id"].combine_chunks(),
                    df_cdms_threshold["id"].combine_chunks(),
                ]
            )

            # Query returns more clusters when threshold exceeds
            # true entity match probabilities
            assert pc.count_distinct(threshold_ids).as_py() > len(
                linked.true_entity_subset("crn", "cdms")
            )

    def test_match_one_to_many(self):
        """Test that matching data works when the target has many IDs."""
        with self.scenario(self.backend, "link") as dag:
            linker_name = "deterministic_naive_test.crn_naive_test.duns"
            crn_testkit = dag.sources.get("crn")
            duns_testkit = dag.sources.get("duns")

            sources_dict = dag.get_sources_for_model(linker_name)
            assert len(sources_dict) == 1
            linked = dag.linked[next(iter(sources_dict))]

            # A random one:many entity
            source_entity: SourceEntity = linked.find_entities(
                min_appearances={"crn": 2, "duns": 1},
                max_appearances={"duns": 1},
            )[0]

            res = self.backend.match(
                key=next(iter(source_entity.keys["duns"])),
                source=duns_testkit.source_config.name,
                targets=[crn_testkit.source_config.name],
                resolution=linker_name,
            )

            assert len(res) == 1
            assert isinstance(res[0], Match)
            assert res[0].source == duns_testkit.source_config.name
            assert res[0].target == crn_testkit.source_config.name
            assert res[0].cluster is not None
            assert res[0].source_id == source_entity.keys["duns"]
            assert res[0].target_id == source_entity.keys["crn"]

    def test_match_many_to_one(self):
        """Test that matching data works when the source has more possible IDs."""
        with self.scenario(self.backend, "link") as dag:
            linker_name = "deterministic_naive_test.crn_naive_test.duns"
            crn_testkit = dag.sources.get("crn")
            duns_testkit = dag.sources.get("duns")

            sources_dict = dag.get_sources_for_model(linker_name)
            assert len(sources_dict) == 1
            linked = dag.linked[next(iter(sources_dict))]

            # A random many:one entity
            source_entity: SourceEntity = linked.find_entities(
                min_appearances={"crn": 2, "duns": 1},
                max_appearances={"duns": 1},
            )[0]

            res = self.backend.match(
                key=next(iter(source_entity.keys["crn"])),
                source=crn_testkit.source_config.name,
                targets=[duns_testkit.source_config.name],
                resolution=linker_name,
            )

            assert len(res) == 1
            assert isinstance(res[0], Match)
            assert res[0].source == crn_testkit.source_config.name
            assert res[0].target == duns_testkit.source_config.name
            assert res[0].cluster is not None
            assert res[0].source_id == source_entity.keys["crn"]
            assert res[0].target_id == source_entity.keys["duns"]

    def test_match_one_to_none(self):
        """Test that matching data works when the target has no IDs."""
        with self.scenario(self.backend, "link") as dag:
            linker_name = "deterministic_naive_test.crn_naive_test.duns"
            crn_testkit = dag.sources.get("crn")
            duns_testkit = dag.sources.get("duns")

            sources_dict = dag.get_sources_for_model(linker_name)
            assert len(sources_dict) == 1
            linked = dag.linked[next(iter(sources_dict))]

            # A random one:none entity
            source_entity: SourceEntity = linked.find_entities(
                min_appearances={"crn": 1},
                max_appearances={"duns": 0},
            )[0]

            res = self.backend.match(
                key=next(iter(source_entity.keys["crn"])),
                source=crn_testkit.source_config.name,
                targets=[duns_testkit.source_config.name],
                resolution=linker_name,
            )

            assert len(res) == 1
            assert isinstance(res[0], Match)
            assert res[0].source == crn_testkit.source_config.name
            assert res[0].target == duns_testkit.source_config.name
            assert res[0].cluster is not None
            assert res[0].source_id == source_entity.keys["crn"]
            assert res[0].target_id == source_entity.keys.get("duns", set())

    def test_match_none_to_none(self):
        """Test that matching data works when the supplied key doesn't exist."""
        with self.scenario(self.backend, "link") as dag:
            linker_name = "deterministic_naive_test.crn_naive_test.duns"
            crn_testkit = dag.sources.get("crn")
            duns_testkit = dag.sources.get("duns")

            # Use a non-existent source key
            non_existent_key = "foo"

            res = self.backend.match(
                key=non_existent_key,
                source=crn_testkit.source_config.name,
                targets=[duns_testkit.source_config.name],
                resolution=linker_name,
            )

            assert len(res) == 1
            assert isinstance(res[0], Match)
            assert res[0].source == crn_testkit.source_config.name
            assert res[0].target == duns_testkit.source_config.name
            assert res[0].cluster is None
            assert res[0].source_id == set()
            assert res[0].target_id == set()

    def test_threshold_match_many_to_one(self):
        """Test that matching data works when the target has many IDs."""
        with self.scenario(self.backend, "link") as dag:
            linker_name = "probabilistic_naive_test.crn_naive_test.cdms"
            crn_testkit = dag.sources.get("crn")
            duns_testkit = dag.sources.get("duns")

            sources_dict = dag.get_sources_for_model(linker_name)
            assert len(sources_dict) == 1
            linked = dag.linked[next(iter(sources_dict))]

            # A random one:many entity
            source_entity: SourceEntity = linked.find_entities(
                min_appearances={"crn": 2, "duns": 1},
                max_appearances={"duns": 1},
            )[0]

            res = self.backend.match(
                key=next(iter(source_entity.keys["crn"])),
                source=crn_testkit.source_config.name,
                targets=[duns_testkit.source_config.name],
                resolution=linker_name,
                threshold=100,
            )

            assert len(res) == 1
            assert isinstance(res[0], Match)
            assert res[0].source == crn_testkit.source_config.name
            assert res[0].target == duns_testkit.source_config.name
            assert res[0].source_id == source_entity.keys["crn"]
            # Match does not return true target ids when threshold
            # exceeds match probability
            assert len(res[0].target_id) < len(source_entity.keys["duns"])

    def test_clear(self):
        """Test deleting all rows in the database."""
        with self.scenario(self.backend, "dedupe"):
            assert self.backend.sources.count() > 0
            assert self.backend.data.count() > 0
            assert self.backend.models.count() > 0
            assert self.backend.clusters.count() > 0
            assert self.backend.creates.count() > 0
            assert self.backend.merges.count() > 0
            assert self.backend.proposes.count() > 0

            self.backend.clear(certain=True)

            assert self.backend.sources.count() == 0
            assert self.backend.data.count() == 0
            assert self.backend.models.count() == 0
            assert self.backend.clusters.count() == 0
            assert self.backend.creates.count() == 0
            assert self.backend.merges.count() == 0
            assert self.backend.proposes.count() == 0

    def test_clear_and_restore(self):
        """Test that clearing and restoring the database works."""
        with self.scenario(self.backend, "link") as dag:
            crn_testkit = dag.sources.get("crn")

            count_funcs = [
                self.backend.sources.count,
                self.backend.models.count,
                self.backend.data.count,
                self.backend.clusters.count,
                self.backend.merges.count,
                self.backend.creates.count,
                self.backend.proposes.count,
            ]

            def get_counts():
                return [f() for f in count_funcs]

            # Verify we have data
            pre_dump_counts = get_counts()
            assert all(count > 0 for count in pre_dump_counts)

            # Get some specific IDs to verify they're restored properly
            df_crn_before = self.backend.query(
                source=crn_testkit.source_config.name,
                resolution="naive_test.crn",
            )
            sample_ids_before = df_crn_before["id"].to_pylist()[:5]  # Take first 5 IDs

            # Dump the database
            snapshot = self.backend.dump()

        with self.scenario(self.backend, "bare"):
            # Verify counts match pre-dump state
            assert all(c == 0 for c in get_counts())

            # Restore from snapshot
            self.backend.restore(snapshot)

            # Verify counts match pre-dump state
            assert get_counts() == pre_dump_counts

            # Verify specific data was restored correctly
            df_crn_after = self.backend.query(
                source=crn_testkit.source_config.name,
                resolution="naive_test.crn",
            )
            sample_ids_after = df_crn_after["id"].to_pylist()[:5]  # Take first 5 IDs

            # The same IDs should be present after restoration
            assert set(sample_ids_before) == set(sample_ids_after)

            # Test that restoring also clears the database
            self.backend.restore(snapshot)

            # Verify counts still match
            assert get_counts() == pre_dump_counts

    def test_login(self):
        """Can swap user name with user ID."""
        with self.scenario(self.backend, "bare"):
            alice_id = self.backend.login("alice")
            assert alice_id == self.backend.login("alice")
            assert alice_id != self.backend.login("bob")

    def test_insert_and_get_judgement(self):
        """Can insert and retrieve judgements."""
        with self.scenario(self.backend, "dedupe"):
            # To begin with, no judgements to retrieve
            judgements, expansion = self.backend.get_judgements()
            assert len(judgements) == len(expansion) == 0

            # Do some queries to find real source cluster IDs
            deduped_query = pl.from_arrow(
                self.backend.query(source="crn", resolution="naive_test.crn")
            )
            unique_ids = deduped_query["id"].unique()
            all_leaves = pl.from_arrow(self.backend.query(source="crn"))

            def get_leaf_ids(cluster_id: int) -> list[int]:
                return (
                    deduped_query.filter(pl.col("id") == cluster_id)
                    .join(all_leaves, on="key", suffix="_leaf")["id_leaf"]
                    .to_list()
                )

            alice_id = self.backend.login("alice")

            original_cluster_num = self.backend.clusters.count()

            # Can endorse the same cluster that is shown
            clust1_leaves = get_leaf_ids(unique_ids[0])
            self.backend.insert_judgement(
                judgement=Judgement(
                    user_id=alice_id,
                    shown=unique_ids[0],
                    endorsed=[clust1_leaves],
                ),
            )
            # Can send redundant data
            self.backend.insert_judgement(
                judgement=Judgement(
                    user_id=alice_id,
                    shown=unique_ids[0],
                    endorsed=[clust1_leaves],
                ),
            )
            assert self.backend.clusters.count() == original_cluster_num

            # Now split a cluster
            clust2_leaves = get_leaf_ids(unique_ids[1])
            self.backend.insert_judgement(
                judgement=Judgement(
                    user_id=alice_id,
                    shown=unique_ids[1],
                    endorsed=[clust2_leaves[:1], clust2_leaves[1:]],
                ),
            )
            # Now, two new clusters should have been created
            assert self.backend.clusters.count() == original_cluster_num + 2

            # Let's check failures
            # First, confirm that the following leaves don't exist
            fake_leaves = [10000, 10001]
            with pytest.raises(MatchboxDataNotFound):
                self.backend.validate_ids(fake_leaves)
            # Now, let's test an exception is raised
            with pytest.raises(MatchboxDataNotFound):
                self.backend.insert_judgement(
                    judgement=Judgement(
                        user_id=alice_id, shown=unique_ids[0], endorsed=[fake_leaves]
                    ),
                )

            # Now, let's try to get the judgements back
            # Data gets back in the right shape
            judgements, expansion = self.backend.get_judgements()
            judgements.schema.equals(SCHEMA_JUDGEMENTS)
            expansion.schema.equals(SCHEMA_CLUSTER_EXPANSION)

            # Only one user ID was used
            assert judgements["user_id"].unique().to_pylist() == [alice_id]
            # The first shown cluster is repeated because we judged it twice
            # The second shown cluster is repeated because we split it (see above)
            assert sorted(judgements["shown"].to_pylist()) == sorted(
                [unique_ids[0], unique_ids[0], unique_ids[1], unique_ids[1]]
            )
            # On the other hand, the root-leaf mapping table has no duplicates
            assert len(expansion) == 4  # 2 shown clusters + 2 new endorsed clusters

            # Let's massage tables into a root-leaf dict for all endorsed clusters
            endorsed_dict = dict(
                pl.from_arrow(judgements)
                .join(pl.from_arrow(expansion), left_on="endorsed", right_on="root")
                .select(["endorsed", "leaves"])
                .rows()
            )

            # The root we know about has the leaves we expect
            assert endorsed_dict[unique_ids[0]] == clust1_leaves
            # Other than the root we know about, there are two new ones
            assert len(set(endorsed_dict.keys())) == 3
            # The other two sets of leaves are there too
            assert sorted(endorsed_dict.values()) == sorted(
                [clust1_leaves, clust2_leaves[:1], clust2_leaves[1:]]
            )

    def test_compare_models_fails(self):
        """Model comparison errors with no judgement data."""
        with self.scenario(self.backend, "bare"):
            with pytest.raises(MatchboxNoJudgements):
                self.backend.compare_models([])

    def test_compare_models(self):
        """Can compute precision and recall for list of models."""
        with self.scenario(self.backend, "alt_dedupe") as dag:
            user_id = self.backend.login("alice")

            model_names = list(dag.models.keys())

            root_leaves = (
                pl.from_arrow(
                    self.backend.sample_for_eval(
                        n=10, resolution=model_names[0], user_id=user_id
                    )
                )
                .select(["root", "leaf"])
                .unique()
                .group_by("root")
                .agg("leaf")
            )
            for row in root_leaves.rows(named=True):
                self.backend.insert_judgement(
                    judgement=Judgement(
                        user_id=user_id, shown=row["root"], endorsed=[row["leaf"]]
                    )
                )

            pr = self.backend.compare_models(list(dag.models.keys()))
            # Precision must be 1 for both as the second model is like the first
            # but more conservative
            assert pr[model_names[0]][0] == pr[model_names[1]][0] == 1
            # Recall must be 1 for the first model and lower for the second
            assert pr[model_names[0]][1] == 1
            assert pr[model_names[1]][1] < 1

    def test_sample_for_eval(self):
        """Can extract samples for a user and a resolution."""

        # Missing resolution raises error
        with (
            self.scenario(self.backend, "bare"),
            pytest.raises(MatchboxResolutionNotFoundError, match="naive_test.crn"),
        ):
            user_id = self.backend.login("alice")
            self.backend.sample_for_eval(
                n=10, resolution="naive_test.crn", user_id=user_id
            )

        with self.scenario(self.backend, "dedupe"):
            user_id = self.backend.login("alice")

            # Source clusters should not be returned
            # So if we sample from a source resolution, we get nothing
            user_id = self.backend.login("alice")
            samples_source = self.backend.sample_for_eval(
                n=10, resolution="crn", user_id=user_id
            )
            assert len(samples_source) == 0

            # We now look at more interesting cases
            # Query backend to form expectations
            resolution_clusters = pl.from_arrow(
                self.backend.query(source="crn", resolution="naive_test.crn")
            )
            source_clusters = pl.from_arrow(self.backend.query(source="crn"))
            # We can request more than available
            assert len(resolution_clusters["id"].unique()) < 99

            samples_99 = self.backend.sample_for_eval(
                n=99, resolution="naive_test.crn", user_id=user_id
            )

            assert samples_99.schema.equals(SCHEMA_EVAL_SAMPLES)

            # We can reconstruct the expected sample from resolution and source queries
            expected_sample = (
                resolution_clusters.join(source_clusters, on="key", suffix="_source")
                .rename({"id": "root", "id_source": "leaf"})
                .with_columns(pl.lit("crn").alias("source"))
            )

            assert_frame_equal(
                pl.from_arrow(samples_99),
                expected_sample,
                check_row_order=False,
                check_column_order=False,
                check_dtypes=False,
            )

            # We can request less than available
            assert len(resolution_clusters["id"].unique()) > 5
            samples_5 = self.backend.sample_for_eval(
                n=5, resolution="naive_test.crn", user_id=user_id
            )
            assert len(samples_5["root"].unique()) == 5

            # If user has recent judgements, exclude clusters
            first_cluster_id = resolution_clusters["id"][0]
            first_cluster = resolution_clusters.filter(pl.col("id") == first_cluster_id)
            first_cluster_leaves = first_cluster.join(
                source_clusters, on="key", suffix="_source"
            )["id_source"].to_list()

            self.backend.insert_judgement(
                judgement=Judgement(
                    user_id=user_id,
                    shown=first_cluster_id,
                    endorsed=[first_cluster_leaves],
                ),
            )

            samples_without_cluster = self.backend.sample_for_eval(
                n=99, resolution="naive_test.crn", user_id=user_id
            )
            # Compared to the first query, we should have one fewer cluster
            assert len(samples_99["root"].unique()) - 1 == len(
                samples_without_cluster["root"].unique()
            )
            # And that cluster is the one on which the judgement is based
            assert first_cluster_id in samples_99["root"].to_pylist()
            assert first_cluster_id not in samples_without_cluster["root"].to_pylist()

            # If a user has judged all available clusters, nothing is returned
            for cluster_id in resolution_clusters["id"].unique():
                cluster = resolution_clusters.filter(pl.col("id") == cluster_id)
                cluster_leaves = cluster.join(
                    source_clusters, on="key", suffix="_source"
                )["id_source"].to_list()

                self.backend.insert_judgement(
                    judgement=Judgement(
                        user_id=user_id,
                        shown=cluster_id,
                        endorsed=[cluster_leaves],
                    ),
                )

            samples_all_done = self.backend.sample_for_eval(
                n=99, resolution="naive_test.crn", user_id=user_id
            )
            assert len(samples_all_done) == 0<|MERGE_RESOLUTION|>--- conflicted
+++ resolved
@@ -14,18 +14,13 @@
     SCHEMA_QUERY,
     SCHEMA_QUERY_WITH_LEAVES,
 )
-<<<<<<< HEAD
-from matchbox.common.dtos import ModelConfig, ModelType
-=======
 from matchbox.common.dtos import (
     LocationConfig,
     LocationType,
     Match,
-    ModelAncestor,
     ModelConfig,
     ModelType,
 )
->>>>>>> 0beefd49
 from matchbox.common.eval import Judgement
 from matchbox.common.exceptions import (
     MatchboxDataNotFound,
