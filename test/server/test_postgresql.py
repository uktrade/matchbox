--- conflicted
+++ resolved
@@ -4,12 +4,7 @@
 import pyarrow as pa
 import pyarrow.compute as pc
 import pytest
-<<<<<<< HEAD
-from sqlalchemy import BIGINT, TEXT, Column, UniqueConstraint, text
-from sqlalchemy.orm import Session
-=======
 from sqlalchemy import Engine, text
->>>>>>> def0b8d9
 
 from matchbox.common.factories.entities import SourceEntity
 from matchbox.server import MatchboxDBAdapter
@@ -23,8 +18,6 @@
     compile_query_sql,
 )
 from matchbox.server.postgresql.db import MBDB
-from matchbox.server.postgresql.mixin import CountMixin
-from matchbox.server.postgresql.utils.db import large_ingest
 from matchbox.server.postgresql.utils.insert import HashIDMap
 
 from ..fixtures.db import setup_scenario
@@ -259,61 +252,6 @@
             cur.adbc_ingest(
                 table_name, table_arrow, db_schema_name=schema, mode="append"
             )
-<<<<<<< HEAD
-
-        # Verify relationships in resolution_from table match dataset_start_id
-        resolution_from = results["resolution_from"]
-        parent_ids = set(resolution_from["parent"].to_pylist())
-        child_ids = set(resolution_from["child"].to_pylist())
-        all_ids = parent_ids.union(child_ids)
-        assert min(all_ids) >= dataset_start_id
-        assert max(all_ids) < dataset_start_id + 5  # We expect 5 resolutions
-
-        # Verify probabilities reference correct resolution IDs
-        prob_resolution_ids = set(results["probabilities"]["resolution"].to_pylist())
-        expected_model_ids = {
-            dataset_start_id + 2,  # dedupe1
-            dataset_start_id + 3,  # dedupe2
-            dataset_start_id + 4,  # link
-        }
-        assert prob_resolution_ids == expected_model_ids
-
-
-def test_large_ingest(matchbox_postgres: MatchboxPostgres):
-    with Session(MBDB.get_engine()) as session:
-        # Dummy table to ingest to
-        class DummyTable(CountMixin, MBDB.MatchboxBase):
-            __tablename__ = "dummytable"
-            foo = Column(BIGINT, primary_key=True)
-            bar = Column(TEXT, nullable=False)
-
-            __table_args__ = (UniqueConstraint("bar", name="dummy_unique_bar"),)
-
-        MBDB.MatchboxBase.metadata.create_all(
-            MBDB.get_engine(), tables=[DummyTable.__table__]
-        )
-
-        row1 = DummyTable(foo=1, bar="First dummy row")
-        session.add(row1)
-        session.commit()
-
-    # Dummy data to ingest
-    schema = pa.schema([("foo", pa.int64()), ("bar", pa.string())])
-    data = pa.Table.from_pylist(
-        [
-            {"foo": 10, "bar": "abc"},
-            {"foo": 11, "bar": "def"},
-        ],
-        schema=schema,
-    )
-
-    large_ingest(data, DummyTable)
-    # TODO: check that constraints and indices are still there
-    # TODO: what happens if we ingest data that doesn't satisfy constraints?
-    # TODO: check temp table is deleted even when exceptions ae raised
-
-    assert DummyTable.count() == 3
-=======
         conn.commit()
 
     # Verify relationships in resolution_from table match dataset_start_id
@@ -331,5 +269,4 @@
         dataset_start_id + 3,  # dedupe2
         dataset_start_id + 4,  # link
     }
-    assert prob_resolution_ids == expected_model_ids
->>>>>>> def0b8d9
+    assert prob_resolution_ids == expected_model_ids