--- conflicted
+++ resolved
@@ -927,8 +927,6 @@
     { name = "sqlalchemy" },
 ]
 
-<<<<<<< HEAD
-=======
 [package.optional-dependencies]
 server = [
     { name = "fastapi", extra = ["standard"] },
@@ -936,7 +934,6 @@
     { name = "tomli" },
 ]
 
->>>>>>> d48bd76c
 [package.dev-dependencies]
 dev = [
     { name = "docker" },
@@ -959,11 +956,7 @@
     { name = "fastapi", extras = ["standard"], marker = "extra == 'server'", specifier = ">=0.115.0,<0.116.0" },
     { name = "matplotlib", specifier = ">=3.9.2" },
     { name = "pandas", specifier = ">=2.2.3" },
-<<<<<<< HEAD
-    { name = "pg-bulk-ingest", specifier = ">=0.0.54" },
-=======
     { name = "pg-bulk-ingest", marker = "extra == 'server'", specifier = ">=0.0.54" },
->>>>>>> d48bd76c
     { name = "psycopg2", specifier = ">=2.9.10" },
     { name = "pyarrow", specifier = ">=17.0.0" },
     { name = "pydantic", specifier = ">=2.9.2" },
